%% The contents of this file are subject to the Mozilla Public License
%% Version 1.1 (the "License"); you may not use this file except in
%% compliance with the License. You may obtain a copy of the License at
%% http://www.mozilla.org/MPL/
%%
%% Software distributed under the License is distributed on an "AS IS"
%% basis, WITHOUT WARRANTY OF ANY KIND, either express or implied. See the
%% License for the specific language governing rights and limitations
%% under the License.
%%
%% The Original Code is RabbitMQ.
%%
%% The Initial Developer of the Original Code is VMware, Inc.
%% Copyright (c) 2007-2011 VMware, Inc.  All rights reserved.
%%

-module(negative_test_util).

-include("amqp_client.hrl").
-include_lib("eunit/include/eunit.hrl").

-compile(export_all).

non_existent_exchange_test() ->
    Connection = test_util:new_connection(),
    X = test_util:uuid(),
    RoutingKey = <<"a">>, 
    Payload = <<"foobar">>,
    {ok, Channel} = amqp_connection:open_channel(Connection),
    {ok, OtherChannel} = amqp_connection:open_channel(Connection),
    amqp_channel:call(Channel, #'exchange.declare'{exchange = X}),
    
    %% Deliberately mix up the routingkey and exchange arguments
    Publish = #'basic.publish'{exchange = RoutingKey, routing_key = X},
    amqp_channel:call(Channel, Publish, #amqp_msg{payload = Payload}),
    test_util:wait_for_death(Channel),

    %% Make sure Connection and OtherChannel still serve us and are not dead
    {ok, _} = amqp_connection:open_channel(Connection),
    #'exchange.declare_ok'{} =
        amqp_channel:call(OtherChannel,
                          #'exchange.declare'{exchange = test_util:uuid()}),
    amqp_connection:close(Connection).

bogus_rpc_test() ->
    Connection = test_util:new_connection(),
    X = test_util:uuid(),
    Q = test_util:uuid(),
    R = test_util:uuid(),
    {ok, Channel} = amqp_connection:open_channel(Connection),
    amqp_channel:call(Channel, #'exchange.declare'{exchange = X}),
    %% Deliberately bind to a non-existent queue
    Bind = #'queue.bind'{exchange = X, queue = Q, routing_key = R},
    try amqp_channel:call(Channel, Bind) of
        _ -> exit(expected_to_exit)
    catch
        exit:{{shutdown, {server_initiated_close, Code, _}},_} ->
            ?assertMatch(?NOT_FOUND, Code)
    end,
    test_util:wait_for_death(Channel),
    ?assertMatch(true, is_process_alive(Connection)),
    amqp_connection:close(Connection).

hard_error_test() ->
    Connection = test_util:new_connection(),
    {ok, Channel} = amqp_connection:open_channel(Connection),
    {ok, OtherChannel} = amqp_connection:open_channel(Connection),
    OtherChannelMonitor = erlang:monitor(process, OtherChannel),
    Qos = #'basic.qos'{global = true},
    try amqp_channel:call(Channel, Qos) of
        _ -> exit(expected_to_exit)
    catch
        exit:{{shutdown, {connection_closing,
                          {server_initiated_close, ?NOT_IMPLEMENTED, _}}}, _} ->
            ok
    end,
    receive
        {'DOWN', OtherChannelMonitor, process, OtherChannel, OtherExit} ->
            ?assertMatch({shutdown,
                          {connection_closing,
                           {server_initiated_close, ?NOT_IMPLEMENTED, _}}},
                         OtherExit)
    end,
    test_util:wait_for_death(Channel),
    test_util:wait_for_death(Connection).

%% An error in a channel should result in the death of the entire connection.
%% The death of the channel is caused by an error in generating the frames
%% (writer dies) - only in the network case
channel_writer_death_test() ->
    Connection = test_util:new_connection(just_network),
    {ok, Channel} = amqp_connection:open_channel(Connection),
    Publish = #'basic.publish'{routing_key = <<>>, exchange = <<>>},
    Message = #amqp_msg{props = <<>>, payload = <<>>},
    ?assertExit(_, amqp_channel:call(Channel, Publish, Message)),
    test_util:wait_for_death(Channel),
    test_util:wait_for_death(Connection),
    ok.

%% An error in the channel process should result in the death of the entire
%% connection. The death of the channel is caused by making a call with an
%% invalid message to the channel process
channel_death_test() ->
    Connection = test_util:new_connection(),
    {ok, Channel} = amqp_connection:open_channel(Connection),
    ?assertExit(_, amqp_channel:call(Channel, bogus_message)),
    test_util:wait_for_death(Channel),
    test_util:wait_for_death(Connection),
    ok.

%% Attempting to send a shortstr longer than 255 bytes in a property field
%% should fail - this only applies to the network case
shortstr_overflow_property_test() ->
    Connection = test_util:new_connection(just_network),
    {ok, Channel} = amqp_connection:open_channel(Connection),
    SentString = << <<"k">> || _ <- lists:seq(1, 340)>>,
    Q = test_util:uuid(), X = test_util:uuid(), Key = test_util:uuid(),
    Payload = <<"foobar">>,
    test_util:setup_exchange(Channel, Q, X, Key),
    Publish = #'basic.publish'{exchange = X, routing_key = Key},
    PBasic = #'P_basic'{content_type = SentString},
    AmqpMsg = #amqp_msg{payload = Payload, props = PBasic},
    ?assertExit(_, amqp_channel:call(Channel, Publish, AmqpMsg)),
    test_util:wait_for_death(Channel),
    test_util:wait_for_death(Connection),
    ok.

%% Attempting to send a shortstr longer than 255 bytes in a method's field
%% should fail - this only applies to the network case
shortstr_overflow_field_test() ->
    Connection = test_util:new_connection(just_network),
    {ok, Channel} = amqp_connection:open_channel(Connection),
    SentString = << <<"k">> || _ <- lists:seq(1, 340)>>,
    Q = test_util:uuid(), X = test_util:uuid(), Key = test_util:uuid(),
    test_util:setup_exchange(Channel, Q, X, Key),
    ?assertExit(_, amqp_channel:call(
                       Channel, #'basic.consume'{queue = Q,
                                                 no_ack = true,
                                                 consumer_tag = SentString})),
    test_util:wait_for_death(Channel),
    test_util:wait_for_death(Connection),
    ok.

%% Simulates a #'connection.open'{} method received on non-zero channel. The
%% connection is expected to send a '#connection.close{}' to the server with
%% reply code command_invalid
command_invalid_over_channel_test() ->
    Connection = test_util:new_connection(),
    {ok, Channel} = amqp_connection:open_channel(Connection),
    MonitorRef = erlang:monitor(process, Connection),
    case amqp_connection:info(Connection, [type]) of
        [{type, direct}]  -> Channel ! {send_command, #'connection.open'{}};
        [{type, network}] -> gen_server:cast(Channel,
                                 {method, #'connection.open'{}, none})
    end,
    assert_down_with_error(MonitorRef, command_invalid),
    ?assertNot(is_process_alive(Channel)),
    ok.

%% Simulates a #'basic.ack'{} method received on channel zero. The connection
%% is expected to send a '#connection.close{}' to the server with reply code
%% command_invalid - this only applies to the network case
command_invalid_over_channel0_test() ->
    Connection = test_util:new_connection(just_network),
    gen_server:cast(Connection, {method, #'basic.ack'{}, none}),
    MonitorRef = erlang:monitor(process, Connection),
    assert_down_with_error(MonitorRef, command_invalid),
    ok.

assert_down_with_error(MonitorRef, CodeAtom) ->
    receive
        {'DOWN', MonitorRef, process, _, Reason} ->
            {shutdown, {server_misbehaved, Code, _}} = Reason,
            ?assertMatch(CodeAtom, ?PROTOCOL:amqp_exception(Code))
    after 2000 ->
        exit(did_not_die)
    end.

<<<<<<< HEAD
non_existent_user_test(StartConnectionFun) ->
    ?assertMatch({error, auth_failure}, StartConnectionFun(test_util:uuid(),
                                                           test_util:uuid(),
                                                           test_util:uuid())).

invalid_password_test(StartConnectionFun) ->
    ?assertMatch({error, auth_failure}, StartConnectionFun(<<"guest">>,
                                                           test_util:uuid(),
                                                           test_util:uuid())).

non_existent_vhost_test(StartConnectionFun) ->
    ?assertMatch({error, access_refused}, StartConnectionFun(<<"guest">>,
                                                             <<"guest">>,
                                                             test_util:uuid())).

no_permission_test(StartConnectionFun) ->
    ?assertMatch({error, access_refused},
                 StartConnectionFun(<<"test_user_no_perm">>,
                                    <<"test_user_no_perm">>,
                                    <<"/">>)).
=======
non_existent_user_test() ->
    Params = #amqp_params{username = test_util:uuid(),
                          password = test_util:uuid()},
    ?assertMatch({error, auth_failure}, test_util:new_connection(Params)).

invalid_password_test() ->
    Params = #amqp_params{username = <<"guest">>,
                          password = test_util:uuid()},
    ?assertMatch({error, auth_failure}, test_util:new_connection(Params)).

non_existent_vhost_test() ->
    Params = #amqp_params{virtual_host = test_util:uuid()},
    ?assertMatch({error, access_refused}, test_util:new_connection(Params)).

no_permission_test() ->
    Params = #amqp_params{username = <<"test_user_no_perm">>,
                          password = <<"test_user_no_perm">>},
    ?assertMatch({error, access_refused}, test_util:new_connection(Params)).
>>>>>>> f8fd4a89
<|MERGE_RESOLUTION|>--- conflicted
+++ resolved
@@ -24,12 +24,12 @@
 non_existent_exchange_test() ->
     Connection = test_util:new_connection(),
     X = test_util:uuid(),
-    RoutingKey = <<"a">>, 
+    RoutingKey = <<"a">>,
     Payload = <<"foobar">>,
     {ok, Channel} = amqp_connection:open_channel(Connection),
     {ok, OtherChannel} = amqp_connection:open_channel(Connection),
     amqp_channel:call(Channel, #'exchange.declare'{exchange = X}),
-    
+
     %% Deliberately mix up the routingkey and exchange arguments
     Publish = #'basic.publish'{exchange = RoutingKey, routing_key = X},
     amqp_channel:call(Channel, Publish, #amqp_msg{payload = Payload}),
@@ -176,44 +176,19 @@
         exit(did_not_die)
     end.
 
-<<<<<<< HEAD
-non_existent_user_test(StartConnectionFun) ->
-    ?assertMatch({error, auth_failure}, StartConnectionFun(test_util:uuid(),
-                                                           test_util:uuid(),
-                                                           test_util:uuid())).
-
-invalid_password_test(StartConnectionFun) ->
-    ?assertMatch({error, auth_failure}, StartConnectionFun(<<"guest">>,
-                                                           test_util:uuid(),
-                                                           test_util:uuid())).
-
-non_existent_vhost_test(StartConnectionFun) ->
-    ?assertMatch({error, access_refused}, StartConnectionFun(<<"guest">>,
-                                                             <<"guest">>,
-                                                             test_util:uuid())).
-
-no_permission_test(StartConnectionFun) ->
-    ?assertMatch({error, access_refused},
-                 StartConnectionFun(<<"test_user_no_perm">>,
-                                    <<"test_user_no_perm">>,
-                                    <<"/">>)).
-=======
 non_existent_user_test() ->
-    Params = #amqp_params{username = test_util:uuid(),
-                          password = test_util:uuid()},
+    Params = [{username, test_util:uuid()}, {password, test_util:uuid()}],
     ?assertMatch({error, auth_failure}, test_util:new_connection(Params)).
 
 invalid_password_test() ->
-    Params = #amqp_params{username = <<"guest">>,
-                          password = test_util:uuid()},
+    Params = [{username, <<"guest">>}, {password, test_util:uuid()}],
     ?assertMatch({error, auth_failure}, test_util:new_connection(Params)).
 
 non_existent_vhost_test() ->
-    Params = #amqp_params{virtual_host = test_util:uuid()},
+    Params = [{virtual_host, test_util:uuid()}],
     ?assertMatch({error, access_refused}, test_util:new_connection(Params)).
 
 no_permission_test() ->
-    Params = #amqp_params{username = <<"test_user_no_perm">>,
-                          password = <<"test_user_no_perm">>},
-    ?assertMatch({error, access_refused}, test_util:new_connection(Params)).
->>>>>>> f8fd4a89
+    Params = [{username, <<"test_user_no_perm">>},
+              {password, <<"test_user_no_perm">>}],
+    ?assertMatch({error, access_refused}, test_util:new_connection(Params)).