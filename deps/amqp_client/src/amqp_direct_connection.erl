--- conflicted
+++ resolved
@@ -82,27 +82,13 @@
 do_connect(#amqp_params{username = User, password = Pass, virtual_host = VHost},
            SIF, State) ->
     case lists:keymember(rabbit, 1, application:which_applications()) of
-<<<<<<< HEAD
-        true  -> ok;
-        false -> exit(broker_not_found_in_vm)
-    end,
-    rabbit_access_control:user_pass_login(User, Pass),
-    rabbit_access_control:check_vhost_access(#user{username = User}, VHost),
-    State1 = start_infrastructure(State0),
-    State1#state{server_properties = rabbit_reader:server_properties()}.
-
-start_infrastructure(State = #state{start_infrastructure_fun = SIF}) ->
-    {ok, {ChMgr, Collector}} = SIF(),
-    State#state{channels_manager = ChMgr, collector = Collector}.
-=======
         true  -> rabbit_access_control:user_pass_login(User, Pass),
                  rabbit_access_control:check_vhost_access(
-                         #user{username = User, password = Pass}, VHost),
+                         #user{username = User}, VHost),
                  {ok, Collector} = SIF(),
                  {ok, rabbit_reader:server_properties(), 0,
                   State#state{user = User,
                               vhost = VHost,
                               collector = Collector}};
         false -> {error, broker_not_found_in_vm}
-    end.
->>>>>>> fca8a1c3
+    end.