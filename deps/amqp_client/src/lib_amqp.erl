--- conflicted
+++ resolved
@@ -14,7 +14,6 @@
 
 start_channel(Connection) ->
     amqp_connection:open_channel(Connection).
-<<<<<<< HEAD
 
 declare_exchange(Channel, X) ->
     declare_exchange(Channel, X, <<"direct">>).
@@ -36,18 +35,6 @@
     publish(Channel, X, RoutingKey, Payload, false).
 
 publish(Channel, X, RoutingKey, Payload, Mandatory) ->
-=======
-    
-declare_exchange(Channel,X) ->
-    ExchangeDeclare = #'exchange.declare'{exchange = X,
-                                          type = <<"direct">>,
-                                          passive = false, durable = false, 
-                                          auto_delete = false, internal = false,
-                                          nowait = false, arguments = []},
-    amqp_channel:call(Channel, ExchangeDeclare).
-    
-publish(Channel,X,RoutingKey,Payload) ->
->>>>>>> f00caeff
     BasicPublish = #'basic.publish'{exchange = X,
                                     routing_key = RoutingKey,
                                     mandatory = Mandatory, immediate = false},
@@ -67,7 +54,6 @@
 close_connection(Connection) ->
     ConnectionClose = #'connection.close'{reply_code = 200, reply_text = <<"Goodbye">>,
                                               class_id = 0, method_id = 0},
-<<<<<<< HEAD
     #'connection.close_ok'{} = amqp_connection:close(Connection, ConnectionClose),
     ok.
 
@@ -117,32 +103,16 @@
     BasicConsume = #'basic.consume'{queue = Q,
                                     consumer_tag = Tag,
                                     no_local = false, no_ack = NoAck,
-=======
-    amqp_connection:close(Connection, ConnectionClose).
-    
-    
-subscribe(Channel,Q,Consumer) ->
-    BasicConsume = #'basic.consume'{queue = Q,
-                                    no_local = false, no_ack = true,
->>>>>>> f00caeff
                                     exclusive = false, nowait = false},
     #'basic.consume_ok'{consumer_tag = ConsumerTag} = amqp_channel:call(Channel,BasicConsume, Consumer),
     ConsumerTag.
 
-<<<<<<< HEAD
 unsubscribe(Channel, Tag) ->
-=======
-unsubscribe(Channel,Tag) ->
->>>>>>> f00caeff
     BasicCancel = #'basic.cancel'{consumer_tag = Tag, nowait = false},
     #'basic.cancel_ok'{consumer_tag = ConsumerTag} = amqp_channel:call(Channel,BasicCancel),
     ok.
 
-<<<<<<< HEAD
 declare_queue(Channel, Q) ->
-=======
-declare_queue(Channel,Q) ->
->>>>>>> f00caeff
     QueueDeclare = #'queue.declare'{queue = Q,
                                     passive = false, durable = false,
                                     exclusive = false, auto_delete = false,
@@ -153,25 +123,14 @@
                         = amqp_channel:call(Channel, QueueDeclare),
     Q1.
 
-<<<<<<< HEAD
 delete_queue(Channel, Q) ->
-=======
-delete_queue(Channel,Q) ->
->>>>>>> f00caeff
     QueueDelete = #'queue.delete'{queue = Q,
                                   if_unused = false,
                                   if_empty = false,
                                   nowait = false},
     #'queue.delete_ok'{} = amqp_channel:call(Channel, QueueDelete).
 
-<<<<<<< HEAD
 bind_queue(Channel, X, Q, Binding) ->
     QueueBind = #'queue.bind'{queue = Q, exchange = X,
                               routing_key = Binding, nowait = false, arguments = []},
     #'queue.bind_ok'{} = amqp_channel:call(Channel, QueueBind).
-=======
-bind_queue(Channel,X,Q,Binding) ->
-    QueueBind = #'queue.bind'{queue = Q, exchange = X,
-                              routing_key = Binding, nowait = false, arguments = []},
-    #'queue.bind_ok'{} = amqp_channel:call(Channel, QueueBind).       
->>>>>>> f00caeff
