%% The contents of this file are subject to the Mozilla Public License
%% Version 1.1 (the "License"); you may not use this file except in
%% compliance with the License. You may obtain a copy of the License at
%% http://www.mozilla.org/MPL/
%%
%% Software distributed under the License is distributed on an "AS IS"
%% basis, WITHOUT WARRANTY OF ANY KIND, either express or implied. See the
%% License for the specific language governing rights and limitations
%% under the License.
%%
%% The Original Code is RabbitMQ.
%%
%% The Initial Developer of the Original Code is GoPivotal, Inc.
%% Copyright (c) 2007-2013 GoPivotal, Inc.  All rights reserved.
%%

%% @private
-module(amqp_gen_connection).

-include("amqp_client_internal.hrl").

-behaviour(gen_server).

-export([start_link/2, connect/1, open_channel/3, hard_error_in_channel/3,
         channel_internal_error/3, server_misbehaved/2, channels_terminated/1,
         close/3, server_close/2, info/2, info_keys/0, info_keys/1,
         register_blocked_handler/2]).
-export([behaviour_info/1]).
-export([init/1, terminate/2, code_change/3, handle_call/3, handle_cast/2,
         handle_info/2]).

-define(INFO_KEYS, [server_properties, is_closing, amqp_params, num_channels,
                    channel_max]).

-record(state, {module,
                module_state,
                channels_manager,
                amqp_params,
                channel_max,
                server_properties,
                %% connection.block, connection.unblock handler
                block_handler,
                closing = false %% #closing{} | false
               }).

-record(closing, {reason,
                  close,
                  from = none}).

%%---------------------------------------------------------------------------
%% Interface
%%---------------------------------------------------------------------------

start_link(TypeSup, AMQPParams) ->
    gen_server:start_link(?MODULE, {TypeSup, AMQPParams}, []).

connect(Pid) ->
    gen_server:call(Pid, connect, infinity).

open_channel(Pid, ProposedNumber, Consumer) ->
    case gen_server:call(Pid,
                         {command, {open_channel, ProposedNumber, Consumer}},
                         infinity) of
        {ok, ChannelPid} -> ok = amqp_channel:open(ChannelPid),
                            {ok, ChannelPid};
        Error            -> Error
    end.

hard_error_in_channel(Pid, ChannelPid, Reason) ->
    gen_server:cast(Pid, {hard_error_in_channel, ChannelPid, Reason}).

channel_internal_error(Pid, ChannelPid, Reason) ->
    gen_server:cast(Pid, {channel_internal_error, ChannelPid, Reason}).

server_misbehaved(Pid, AmqpError) ->
    gen_server:cast(Pid, {server_misbehaved, AmqpError}).

channels_terminated(Pid) ->
    gen_server:cast(Pid, channels_terminated).

close(Pid, Close, Timeout) ->
    gen_server:call(Pid, {command, {close, Close, Timeout}}, infinity).

server_close(Pid, Close) ->
    gen_server:cast(Pid, {server_close, Close}).

info(Pid, Items) ->
    gen_server:call(Pid, {info, Items}, infinity).

info_keys() ->
    ?INFO_KEYS.

info_keys(Pid) ->
    gen_server:call(Pid, info_keys, infinity).

%%---------------------------------------------------------------------------
%% Behaviour
%%---------------------------------------------------------------------------

behaviour_info(callbacks) ->
    [
     %% init() -> {ok, InitialState}
     {init, 0},

     %% terminate(Reason, FinalState) -> Ignored
     {terminate, 2},

     %% connect(AmqpParams, SIF, State) ->
     %%     {ok, ConnectParams} | {closing, ConnectParams, AmqpError, Reply} |
     %%         {error, Error}
     %% where
     %%     ConnectParams = {ServerProperties, ChannelMax, NewState}
     {connect, 3},

     %% do(Method, State) -> Ignored
     {do, 2},

     %% open_channel_args(State) -> OpenChannelArgs
     {open_channel_args, 1},

      %% i(InfoItem, State) -> Info
     {i, 2},

     %% info_keys() -> [InfoItem]
     {info_keys, 0},

     %% CallbackReply = {ok, NewState} | {stop, Reason, FinalState}

     %% handle_message(Message, State) -> CallbackReply
     {handle_message, 2},

     %% closing(flush|abrupt, Reason, State) -> CallbackReply
     {closing, 3},

     %% channels_terminated(State) -> CallbackReply
     {channels_terminated, 1}
    ];
behaviour_info(_Other) ->
    undefined.

callback(Function, Params, State = #state{module = Mod,
                                          module_state = MState}) ->
    case erlang:apply(Mod, Function, Params ++ [MState]) of
        {ok, NewMState}           -> {noreply,
                                      State#state{module_state = NewMState}};
        {stop, Reason, NewMState} -> {stop, Reason,
                                      State#state{module_state = NewMState}}
    end.

%%---------------------------------------------------------------------------
%% gen_server callbacks
%%---------------------------------------------------------------------------

init({TypeSup, AMQPParams}) ->
    %% Trapping exits since we need to make sure that the `terminate/2' is
    %% called in the case of direct connection (it does not matter for a network
    %% connection).  See bug25116.
    process_flag(trap_exit, true),
    %% connect() has to be called first, so we can use a special state here
    {ok, {TypeSup, AMQPParams}}.

handle_call(connect, _From, {TypeSup, AMQPParams}) ->
    {Type, Mod} = amqp_connection_type_sup:type_module(AMQPParams),
    {ok, MState} = Mod:init(),
    {ok, SIF, ChMgr} = amqp_connection_type_sup:start_infrastructure(
                         TypeSup, self(), Type),
    State = #state{module           = Mod,
                   module_state     = MState,
                   channels_manager = ChMgr,
                   amqp_params      = AMQPParams,
                   block_handler    = none},
    case Mod:connect(AMQPParams, SIF, MState) of
        {ok, Params} ->
<<<<<<< HEAD
            {reply, {ok, self()}, after_connect(Params, State1)};
        {closing, #amqp_error{name = access_refused} = AmqpError, Error} ->
            {stop, {shutdown, AmqpError}, Error, State1};
=======
            {reply, {ok, self()}, after_connect(Params, State)};
>>>>>>> a81eb068
        {closing, Params, #amqp_error{} = AmqpError, Error} ->
            server_misbehaved(self(), AmqpError),
            {reply, Error, after_connect(Params, State)};
        {error, _} = Error ->
            {stop, {shutdown, Error}, Error, State}
    end;
handle_call({command, Command}, From, State = #state{closing = false}) ->
    handle_command(Command, From, State);
handle_call({command, _Command}, _From, State) ->
    {reply, closing, State};
handle_call({info, Items}, _From, State) ->
    {reply, [{Item, i(Item, State)} || Item <- Items], State};
handle_call(info_keys, _From, State = #state{module = Mod}) ->
    {reply, ?INFO_KEYS ++ Mod:info_keys(), State}.

after_connect({ServerProperties, ChannelMax, NewMState},
               State = #state{channels_manager = ChMgr}) ->
    case ChannelMax of
        0 -> ok;
        _ -> amqp_channels_manager:set_channel_max(ChMgr, ChannelMax)
    end,
    State#state{server_properties = ServerProperties,
                channel_max       = ChannelMax,
                module_state      = NewMState}.

handle_cast({method, Method, none, noflow}, State) ->
    handle_method(Method, State);
handle_cast(channels_terminated, State) ->
    handle_channels_terminated(State);
handle_cast({hard_error_in_channel, _Pid, Reason}, State) ->
    server_initiated_close(Reason, State);
handle_cast({channel_internal_error, Pid, Reason}, State) ->
    ?LOG_WARN("Connection (~p) closing: internal error in channel (~p): ~p~n",
              [self(), Pid, Reason]),
    internal_error(State);
handle_cast({server_misbehaved, AmqpError}, State) ->
    server_misbehaved_close(AmqpError, State);
handle_cast({server_close, #'connection.close'{} = Close}, State) ->
    server_initiated_close(Close, State);
handle_cast({register_blocked_handler, HandlerPid}, State) ->
    Ref = erlang:monitor(process, HandlerPid),
    {noreply, State#state{block_handler = {HandlerPid, Ref}}}.

%% @private
handle_info({'DOWN', _, process, BlockHandler, Reason},
            State = #state{block_handler = {BlockHandler, _Ref}}) ->
    ?LOG_WARN("Connection (~p): Unregistering block handler ~p because it died. "
              "Reason: ~p~n", [self(), BlockHandler, Reason]),
    {noreply, State#state{block_handler = none}};
handle_info(Info, State) ->
    callback(handle_message, [Info], State).

terminate(Reason, #state{module = Mod, module_state = MState}) ->
    Mod:terminate(Reason, MState).

code_change(_OldVsn, State, _Extra) ->
    {ok, State}.

%%---------------------------------------------------------------------------
%% Infos
%%---------------------------------------------------------------------------

i(server_properties, State) -> State#state.server_properties;
i(is_closing,        State) -> State#state.closing =/= false;
i(amqp_params,       State) -> State#state.amqp_params;
i(channel_max,       State) -> State#state.channel_max;
i(num_channels,      State) -> amqp_channels_manager:num_channels(
                                 State#state.channels_manager);
i(Item, #state{module = Mod, module_state = MState}) -> Mod:i(Item, MState).

%%---------------------------------------------------------------------------
%% connection.blocked, connection.unblocked
%%---------------------------------------------------------------------------

register_blocked_handler(Pid, HandlerPid) ->
    gen_server:cast(Pid, {register_blocked_handler, HandlerPid}).

%%---------------------------------------------------------------------------
%% Command handling
%%---------------------------------------------------------------------------

handle_command({open_channel, ProposedNumber, Consumer}, _From,
               State = #state{channels_manager = ChMgr,
                              module = Mod,
                              module_state = MState}) ->
    {reply, amqp_channels_manager:open_channel(ChMgr, ProposedNumber, Consumer,
                                               Mod:open_channel_args(MState)),
     State};
handle_command({close, #'connection.close'{} = Close, Timeout}, From, State) ->
    app_initiated_close(Close, From, Timeout, State).

%%---------------------------------------------------------------------------
%% Handling methods from broker
%%---------------------------------------------------------------------------

handle_method(#'connection.close'{} = Close, State) ->
    server_initiated_close(Close, State);
handle_method(#'connection.close_ok'{}, State = #state{closing = Closing}) ->
    case Closing of #closing{from = none} -> ok;
                    #closing{from = From} -> gen_server:reply(From, ok)
    end,
    {stop, {shutdown, closing_to_reason(Closing)}, State};
handle_method(#'connection.blocked'{} = Blocked, State = #state{block_handler = BlockHandler}) ->
    case BlockHandler of none        -> ok;
                         {Pid, _Ref} -> Pid ! Blocked
    end,
    {noreply, State};
handle_method(#'connection.unblocked'{} = Unblocked, State = #state{block_handler = BlockHandler}) ->
    case BlockHandler of none        -> ok;
                         {Pid, _Ref} -> Pid ! Unblocked
    end,
    {noreply, State};
handle_method(Other, State) ->
    server_misbehaved_close(#amqp_error{name        = command_invalid,
                                        explanation = "unexpected method on "
                                                      "channel 0",
                                        method      = element(1, Other)},
                            State).

%%---------------------------------------------------------------------------
%% Closing
%%---------------------------------------------------------------------------

app_initiated_close(Close, From, Timeout, State) ->
    case Timeout of
        infinity -> ok;
        _        -> erlang:send_after(Timeout, self(), closing_timeout)
    end,
    set_closing_state(flush, #closing{reason = app_initiated_close,
                                      close = Close,
                                      from = From}, State).

internal_error(State) ->
    Close = #'connection.close'{reply_text = <<>>,
                                reply_code = ?INTERNAL_ERROR,
                                class_id = 0,
                                method_id = 0},
    set_closing_state(abrupt, #closing{reason = internal_error, close = Close},
                      State).

server_initiated_close(Close, State) ->
    ?LOG_WARN("Connection (~p) closing: received hard error ~p "
              "from server~n", [self(), Close]),
    set_closing_state(abrupt, #closing{reason = server_initiated_close,
                                       close = Close}, State).

server_misbehaved_close(AmqpError, State) ->
    ?LOG_WARN("Connection (~p) closing: server misbehaved: ~p~n",
              [self(), AmqpError]),
    {0, Close} = rabbit_binary_generator:map_exception(0, AmqpError, ?PROTOCOL),
    set_closing_state(abrupt, #closing{reason = server_misbehaved,
                                       close = Close}, State).

set_closing_state(ChannelCloseType, NewClosing,
                  State = #state{channels_manager = ChMgr,
                                 closing = CurClosing}) ->
    ResClosing =
        case closing_priority(NewClosing) =< closing_priority(CurClosing) of
            true  -> NewClosing;
            false -> CurClosing
        end,
    ClosingReason = closing_to_reason(ResClosing),
    amqp_channels_manager:signal_connection_closing(ChMgr, ChannelCloseType,
                                                    ClosingReason),
    callback(closing, [ChannelCloseType, ClosingReason],
             State#state{closing = ResClosing}).

closing_priority(false)                                     -> 99;
closing_priority(#closing{reason = app_initiated_close})    -> 4;
closing_priority(#closing{reason = internal_error})         -> 3;
closing_priority(#closing{reason = server_misbehaved})      -> 2;
closing_priority(#closing{reason = server_initiated_close}) -> 1.

closing_to_reason(#closing{close = #'connection.close'{reply_code = 200}}) ->
    normal;
closing_to_reason(#closing{reason = Reason,
                           close = #'connection.close'{reply_code = Code,
                                                       reply_text = Text}}) ->
    {Reason, Code, Text};
closing_to_reason(#closing{reason = Reason,
                           close = {Reason, _Code, _Text} = Close}) ->
    Close.

handle_channels_terminated(State = #state{closing = Closing,
                                          module = Mod,
                                          module_state = MState}) ->
    #closing{reason = Reason, close = Close, from = From} = Closing,
    case Reason of
        server_initiated_close ->
            Mod:do(#'connection.close_ok'{}, MState);
        _ ->
            Mod:do(Close, MState)
    end,
    case callback(channels_terminated, [], State) of
        {stop, _, _} = Stop -> case From of none -> ok;
                                            _    -> gen_server:reply(From, ok)
                               end,
                               Stop;
        Other               -> Other
    end.<|MERGE_RESOLUTION|>--- conflicted
+++ resolved
@@ -171,13 +171,9 @@
                    block_handler    = none},
     case Mod:connect(AMQPParams, SIF, MState) of
         {ok, Params} ->
-<<<<<<< HEAD
-            {reply, {ok, self()}, after_connect(Params, State1)};
+            {reply, {ok, self()}, after_connect(Params, State)};
         {closing, #amqp_error{name = access_refused} = AmqpError, Error} ->
             {stop, {shutdown, AmqpError}, Error, State1};
-=======
-            {reply, {ok, self()}, after_connect(Params, State)};
->>>>>>> a81eb068
         {closing, Params, #amqp_error{} = AmqpError, Error} ->
             server_misbehaved(self(), AmqpError),
             {reply, Error, after_connect(Params, State)};
