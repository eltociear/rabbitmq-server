%%   The contents of this file are subject to the Mozilla Public License
%%   Version 1.1 (the "License"); you may not use this file except in
%%   compliance with the License. You may obtain a copy of the License at
%%   http://www.mozilla.org/MPL/
%%
%%   Software distributed under the License is distributed on an "AS IS"
%%   basis, WITHOUT WARRANTY OF ANY KIND, either express or implied. See the
%%   License for the specific language governing rights and limitations
%%   under the License.
%%
%%   The Original Code is RabbitMQ.
%%
%%   The Initial Developers of the Original Code are LShift Ltd,
%%   Cohesive Financial Technologies LLC, and Rabbit Technologies Ltd.
%%
%%   Portions created before 22-Nov-2008 00:00:00 GMT by LShift Ltd,
%%   Cohesive Financial Technologies LLC, or Rabbit Technologies Ltd
%%   are Copyright (C) 2007-2008 LShift Ltd, Cohesive Financial
%%   Technologies LLC, and Rabbit Technologies Ltd.
%%
%%   Portions created by LShift Ltd are Copyright (C) 2007-2009 LShift
%%   Ltd. Portions created by Cohesive Financial Technologies LLC are
%%   Copyright (C) 2007-2009 Cohesive Financial Technologies
%%   LLC. Portions created by Rabbit Technologies Ltd are Copyright
%%   (C) 2007-2009 Rabbit Technologies Ltd.
%%
%%   All Rights Reserved.
%%
%%   Contributor(s): ______________________________________.
%%

%% rabbit_stomp implements STOMP messaging semantics, as per protocol
%% "version 1.0", at http://stomp.codehaus.org/Protocol

-module(rabbit_stomp_server).

-export([start/1,
         listener_started/2, listener_stopped/2, start_client/1,
         start_link/0, init/1, mainloop/1]).

-include_lib("amqp_client/include/amqp_client.hrl").
-include("rabbit_stomp_frame.hrl").

-record(state, {socket, session_id, channel, connection, parse_state, 
                subscriptions}).

start(Listeners) ->
    {ok, Pid} = supervisor:start_child(
               rabbit_stomp_sup,
               {rabbit_stomp_client_sup,
                {tcp_client_sup, start_link,
                 [{local, rabbit_stomp_client_sup},
                  {?MODULE, start_link,[]}]},
                transient, infinity, supervisor, [tcp_client_sup]}),
    ok = start_listeners(Listeners),
    {ok, Pid}.

start_listeners([]) ->
    ok;
start_listeners([{Host, Port} | More]) ->
    {IPAddress, Name} = rabbit_networking:check_tcp_listener_address(
                          rabbit_stomp_listener_sup,
                          Host,
                          Port),
    {ok,_} = supervisor:start_child(
               rabbit_stomp_sup,
               {Name,
                {tcp_listener_sup, start_link,
                 [IPAddress, Port,
                  [{packet, raw},
                   {reuseaddr, true}],
                  {?MODULE, listener_started, []},
                  {?MODULE, listener_stopped, []},
                  {?MODULE, start_client, []}, "STOMP Listener"]},
                transient, infinity, supervisor, [tcp_listener_sup]}),
    start_listeners(More).

listener_started(_IPAddress, _Port) ->
    ok.

listener_stopped(_IPAddress, _Port) ->
    ok.

start_client(Sock) ->
    {ok, Child} = supervisor:start_child(rabbit_stomp_client_sup, []),
    ok = gen_tcp:controlling_process(Sock, Child),
    Child ! {go, Sock},
    Child.

start_link() ->
    {ok, proc_lib:spawn_link(?MODULE, init, [self()])}.

init(_Parent) ->
    receive
        {go, Sock} ->
            ok = inet:setopts(Sock, [{active, once}]),
            process_flag(trap_exit, true),

            {ok, {PeerAddress, PeerPort}} = inet:peername(Sock),
            PeerAddressS = inet_parse:ntoa(PeerAddress),
            error_logger:info_msg("starting STOMP connection ~p from ~s:~p~n",
                                  [self(), PeerAddressS, PeerPort]),
            ParseState = rabbit_stomp_frame:initial_state(),
            try
                ?MODULE:mainloop(#state{socket        = Sock,
                                        channel       = none,
                                        parse_state   = ParseState,
                                        subscriptions = dict:new()})
            after
                error_logger:info_msg("ending STOMP connection ~p from ~s:~p~n",
                                      [self(), PeerAddressS, PeerPort])
            end
    end.

mainloop(State) ->
    receive
        {'EXIT', Pid, Reason} ->
            handle_exit(Pid, Reason, State);
        {tcp, Sock, Bytes} ->
            inet:setopts(Sock, [{active, once}]),
            process_received_bytes(Bytes, State);
        {tcp_closed, _Sock} ->
            shutdown_channel_and_connection(State),
            done;
        #'basic.consume_ok'{} ->
            %% just being notified that we got made a successful
            %% subscription.
            mainloop(State);
        {Delivery = #'basic.deliver'{},
         #amqp_msg{props = Props, payload = Payload}} ->
             mainloop(send_delivery(Delivery, Props, Payload, State));
        Data ->
            send_priv_error("Error", "Internal error in mainloop\n",
                            Data, State),
            done
    end.

handle_exit(_Who, normal, _State) ->
    done;
handle_exit(Who, Reason, State) ->
    send_priv_error("Error", "~p exited\n", [Who], Reason, State),
    done.

process_received_bytes([], State) ->
    ?MODULE:mainloop(State);
process_received_bytes(Bytes, State = #state{parse_state = ParseState}) ->
    case rabbit_stomp_frame:parse(Bytes, ParseState) of
        {more, ParseState1} ->
            ?MODULE:mainloop(State#state{parse_state = ParseState1});
        {ok, Frame = #stomp_frame{command = Command}, Rest} ->
            PS = rabbit_stomp_frame:initial_state(),
            case catch process_frame(Command, Frame,
                                     State#state{parse_state = PS}) of
                {'EXIT',
                 {{server_initiated_close, ReplyCode, Explanation}, _}} ->
                    explain_amqp_death(ReplyCode, Explanation, State),
                    done;
                {'EXIT', Reason} ->
                    send_priv_error("Processing error", "Processing error\n",
                                    Reason, State),
                    done;
                {ok, NewState} ->
                    process_received_bytes(Rest, NewState);
                stop ->
                    done
            end;
        {error, Reason} ->
            send_priv_error("Invalid frame", "Could not parse frame\n",
                            Reason, State),
            done
    end.

explain_amqp_death(ReplyCode, Explanation, State) ->
    ErrorName = ?PROTOCOL:amqp_exception(ReplyCode),
    send_error(atom_to_list(ErrorName), "~s\n",
               [Explanation], State).

maybe_header(_Key, undefined) ->
    [];
maybe_header(Key, Value) when is_binary(Value) ->
    [{Key, binary_to_list(Value)}];
maybe_header(Key, Value) when is_integer(Value) ->
    [{Key, integer_to_list(Value)}];
maybe_header(_Key, _Value) ->
    [].

send_delivery(#'basic.deliver'{consumer_tag = ConsumerTag,
                            delivery_tag = DeliveryTag},
              #'P_basic'{headers          = Headers,
                         content_type     = ContentType,
                         content_encoding = ContentEncoding,
                         delivery_mode    = DeliveryMode,
                         priority         = Priority,
                         correlation_id   = CorrelationId,
                         reply_to         = ReplyTo,
                         message_id       = MessageId},
              Body, State = #state{session_id    = SessionId, 
                                   subscriptions = Subs}) ->
   {ok, Destination} = dict:find(ConsumerTag, Subs),
   send_frame(
      "MESSAGE",
      [{"destination", Destination},
       %% TODO append ContentEncoding as ContentType;
       %% charset=ContentEncoding?  The STOMP SEND handler could also
       %% parse "content-type" to split it, perhaps?
       {"message-id", SessionId ++ "_" ++ integer_to_list(DeliveryTag)}]
      ++ maybe_header("content-type", ContentType)
      ++ maybe_header("content-encoding", ContentEncoding)
      ++ case ConsumerTag of
             <<"Q_",  _/binary>> -> [];
             <<"T_", Id/binary>> -> [{"subscription", binary_to_list(Id)}]
         end
      ++ adhoc_convert_headers(case Headers of
                                   undefined -> [];
                                   _         -> Headers
                               end)
      ++ maybe_header("delivery-mode", DeliveryMode)
      ++ maybe_header("priority", Priority)
      ++ maybe_header("correlation-id", CorrelationId)
      ++ maybe_header("reply-to", ReplyTo)
      ++ maybe_header("amqp-message-id", MessageId),
      Body,
      State).

adhoc_convert_headers(Headers) ->
    lists:foldr(fun ({K, longstr, V}, Acc) ->
                        [{"X-" ++ binary_to_list(K), binary_to_list(V)} | Acc];
                    ({K, signedint, V}, Acc) ->
                        [{"X-" ++ binary_to_list(K), integer_to_list(V)} | Acc];
                    (_, Acc) ->
                        Acc
                end, [], Headers).

send_frame(Frame, State = #state{socket = Sock}) ->
    %% We ignore certain errors here, as we will be receiving an
    %% asynchronous notification of the same (or a related) fault
    %% shortly anyway. See bug 21365.
    %% io:format("Sending ~p~n", [Frame]),
    case gen_tcp:send(Sock, rabbit_stomp_frame:serialize(Frame)) of
        ok -> State;
        {error, closed} -> State;
        {error, enotconn} -> State;
        {error, Code} ->
            error_logger:error_msg("Error sending STOMP frame ~p: ~p~n",
                                   [Frame#stomp_frame.command,
                                    Code]),
            State
    end.

send_frame(Command, Headers, BodyFragments, State) ->
    send_frame(#stomp_frame{command = Command,
                            headers = Headers,
                            body_iolist = BodyFragments},
               State).

send_priv_error(Message, Detail, ServerPrivateDetail, State) ->
    error_logger:error_msg("STOMP error frame sent:~n" ++
                           "Message: ~p~n" ++
                           "Detail: ~p~n" ++
                           "Server private detail: ~p~n",
                           [Message, Detail, ServerPrivateDetail]),
    send_frame("ERROR", [{"message", Message},
                         {"content-type", "text/plain"}], Detail, State).

send_priv_error(Message, Format, Args, ServerPrivateDetail, State) ->
    send_priv_error(Message, lists:flatten(io_lib:format(Format, Args)),
                    ServerPrivateDetail, State).

send_error(Message, Detail, State) ->
    send_priv_error(Message, Detail, none, State).

send_error(Message, Format, Args, State) ->
    send_priv_error(Message, Format, Args, none, State).

shutdown_channel_and_connection(State) ->
    amqp_channel:close(State#state.channel),
    amqp_connection:close(State#state.connection),
    State#state{channel = none, connection = none}.

process_frame("CONNECT", Frame, State = #state{channel = none}) ->
    {ok, DefaultVHost} = application:get_env(rabbit, default_vhost),
    {ok, State1} = do_login(rabbit_stomp_frame:header(Frame, "login"),
                            rabbit_stomp_frame:header(Frame, "passcode"),
                            rabbit_stomp_frame:header(Frame, "virtual-host",
                                               binary_to_list(DefaultVHost)),
                            State),
     
    send_method(#'basic.qos'{prefetch_size = 0,
                             prefetch_count = 1,
                             global = false}, State1),

    {ok, State1};
process_frame("DISCONNECT", Frame, State) ->
    receipt_if_necessary(Frame, shutdown_channel_and_connection(State)),
    stop;
process_frame(_Command, _Frame, State = #state{channel = none}) ->
    {ok, send_error("Illegal command",
                    "You must log in using CONNECT first\n",
                    State)};
process_frame(Command, Frame, State) ->
    case process_command(Command, Frame, State) of
        {ok, State1} -> {ok, receipt_if_necessary(Frame, State1)};
        stop         -> stop
    end.

receipt_if_necessary(Frame, State) ->
    case rabbit_stomp_frame:header(Frame, "receipt") of
        {ok, Id}  -> send_frame("RECEIPT", [{"receipt-id", Id}], "", State);
        not_found -> State
    end.

send_method(Method, State = #state{channel = Channel}) ->
    amqp_channel:call(Channel, Method),
    State.

send_method(Method, Properties, BodyFragments,
            State = #state{channel = Channel}) ->
    amqp_channel:call(Channel,Method, #amqp_msg{
                                props = Properties,
                                payload = lists:reverse(BodyFragments)}),
    State.

do_login({ok, Login}, {ok, Passcode}, VirtualHost, State) ->
    {ok, Connection} = amqp_connection:start(
                         direct, #amqp_params{
                           username     = list_to_binary(Login),
                           password     = list_to_binary(Passcode),
                           virtual_host = list_to_binary(VirtualHost)}),
    {ok, Channel} = amqp_connection:open_channel(Connection),
    SessionId = rabbit_guid:string_guid("session"),
    {ok, send_frame("CONNECTED",
                    [{"session", SessionId}],
                    "",
                    State#state{session_id = SessionId,
                                channel    = Channel,
                                connection = Connection})};
do_login(_, _, _, State) ->
    {ok, send_error("Bad CONNECT", "Missing login or passcode header(s)\n",
                    State)}.

longstr_field(K, V) ->
    {list_to_binary(K), longstr, list_to_binary(V)}.

transactional(Frame) ->
    case rabbit_stomp_frame:header(Frame, "transaction") of
        {ok, Transaction} ->
            {yes, Transaction};
        not_found ->
            no
    end.

transactional_action(Frame, Name, Fun, State) ->
    case transactional(Frame) of
        {yes, Transaction} ->
            Fun(Transaction, State);
        no ->
            {ok, send_error("Missing transaction",
                            Name ++ " must include a 'transaction' header\n",
                            State)}
    end.

with_transaction(Transaction, State, Fun) ->
    case get({transaction, Transaction}) of
        undefined ->
            {ok, send_error("Bad transaction",
                            "Invalid transaction identifier: ~p\n",
                            [Transaction],
                            State)};
        Actions ->
            Fun(Actions, State)
    end.

begin_transaction(Transaction, State) ->
    put({transaction, Transaction}, []),
    {ok, State}.

extend_transaction(Transaction, Action, State0) ->
    with_transaction(
      Transaction, State0,
      fun (Actions, State) ->
              put({transaction, Transaction}, [Action | Actions]),
              {ok, State}
      end).

commit_transaction(Transaction, State0) ->
    with_transaction(
      Transaction, State0,
      fun (Actions, State) ->
              FinalState = lists:foldr(fun perform_transaction_action/2,
                                       State,
                                       Actions),
              erase({transaction, Transaction}),
              {ok, FinalState}
      end).

abort_transaction(Transaction, State0) ->
    with_transaction(
      Transaction, State0,
      fun (_Actions, State) ->
              erase({transaction, Transaction}),
              {ok, State}
      end).

perform_transaction_action({Method}, State) ->
    send_method(Method, State);
perform_transaction_action({Method, Props, BodyFragments}, State) ->
    send_method(Method, Props, BodyFragments, State).

process_command("BEGIN", Frame, State) ->
    transactional_action(Frame, "BEGIN", fun begin_transaction/2, State);
process_command("SEND",
                Frame = #stomp_frame{headers     = Headers,
                                     body_iolist = BodyFragments},
                State) ->
    BinH = fun(K, V) -> rabbit_stomp_frame:binary_header(Frame, K, V) end,
    IntH = fun(K, V) -> rabbit_stomp_frame:integer_header(Frame, K, V) end,
    case rabbit_stomp_frame:header(Frame, "destination") of
        {ok, DestHeader} ->
            {ok, Destination} = 
                rabbit_stomp_destination_parser:parse_destination(DestHeader),

            {ok, _Q} = create_queue_if_needed(send, Destination, State),

            Props = #'P_basic'{
              content_type     = BinH("content-type",     <<"text/plain">>),
              content_encoding = BinH("content-encoding", undefined),
              delivery_mode    = IntH("delivery-mode",    undefined),
              priority         = IntH("priority",         undefined),
              correlation_id   = BinH("correlation-id",   undefined),
              reply_to         = BinH("reply-to",         undefined),
              message_id       = BinH("amqp-message-id",  undefined),
              headers          = [longstr_field(K, V) ||
                                     {"X-" ++ K, V} <- Headers]},

            {Exchange, RoutingKey} = parse_routing_information(Destination),

            Method = #'basic.publish'{
              exchange = list_to_binary(Exchange),
              routing_key = list_to_binary(RoutingKey),
              mandatory = false,
              immediate = false},

            case transactional(Frame) of
                {yes, Transaction} ->
                    extend_transaction(Transaction, {Method, Props, BodyFragments},
                                       State);
                no ->
                    {ok, send_method(Method, Props, BodyFragments, State)}
            end;
        not_found ->
            {ok, send_error("Missing destination",
                            "SEND must include a 'destination', "
                            "and optional 'exchange' header\n",
                            State)}
    end;
process_command("ACK", Frame, State = #state{session_id = SessionId}) ->
    case rabbit_stomp_frame:header(Frame, "message-id") of
        {ok, IdStr} ->
            IdPrefix = SessionId ++ "_",
            case string:substr(IdStr, 1, length(IdPrefix)) of
                IdPrefix ->
                    DeliveryTag = list_to_integer(
                                    string:substr(IdStr, length(IdPrefix) + 1)),
                    Method = #'basic.ack'{delivery_tag = DeliveryTag,
                                          multiple = false},
                    case transactional(Frame) of
                        {yes, Transaction} ->
                            extend_transaction(Transaction, {Method}, State);
                        no ->
                            {ok, send_method(Method, State)}
                    end;
                _ ->
                    {ok, send_error("Invalid message-id",
                            "ACK must include a vaild 'message-id' header\n",
                            State)}
            end;
        not_found ->
            {ok, send_error("Missing message-id",
                            "ACK must include a 'message-id' header\n",
                            State)}
    end;

process_command("COMMIT", Frame, State) ->
    transactional_action(Frame, "COMMIT", fun commit_transaction/2, State);
process_command("ABORT", Frame, State) ->
    transactional_action(Frame, "ABORT", fun abort_transaction/2, State);
process_command("SUBSCRIBE", Frame,
                State = #state{channel = Channel, subscriptions = Subs}) ->
    AckMode = case rabbit_stomp_frame:header(Frame, "ack", "auto") of
                  "auto" -> auto;
                  "client" -> client
              end,
    case rabbit_stomp_frame:header(Frame, "destination") of
        {ok, DestHeader} ->
            {ok, Destination} = 
                rabbit_stomp_destination_parser:parse_destination(DestHeader),

            {ok, Queue} = create_queue_if_needed(subscribe, Destination, State),

            ConsumerTag = case rabbit_stomp_frame:header(Frame, "id") of
                              {ok, Str} ->
                                  list_to_binary("T_" ++ Str);
                              not_found ->
<<<<<<< HEAD
                                  list_to_binary("Q_" ++ QueueStr)
                          end,
            Queue = list_to_binary(QueueStr),
            BoolH = fun(K, V) ->
                            rabbit_stomp_frame:boolean_header(Frame, K, V) end,
            State1 = send_method(
                       #'queue.declare'{
                           queue       = Queue,
                           passive     = BoolH("passive", false),
                           durable     = BoolH("durable", false),
                           exclusive   = BoolH("exclusive", false),
                           auto_delete = BoolH("auto-delete", true),
                           arguments   = [longstr_field(K, V) ||
                                             {"X-Q-" ++ K, V} <- Headers]},
                       State),
            amqp_channel:subscribe(Channel,
=======
                                  list_to_binary("Q_" ++ DestHeader)
                          end,            
            
            amqp_channel:subscribe(Channel, 
>>>>>>> 17307323
                                   #'basic.consume'{
                                     queue        = Queue,
                                     consumer_tag = ConsumerTag,
                                     no_local     = false,
                                     no_ack       = (AckMode == auto),
                                     exclusive    = false},
                                   self()),

            ok = bind_queue_if_needed(Queue, Destination, State),

            {ok, State#state{subscriptions = 
                            dict:store(ConsumerTag, DestHeader, Subs)}};
        not_found ->
            {ok, send_error("Missing destination",
                            "SUBSCRIBE must include a 'destination' header\n",
                            State)}
    end;
process_command("UNSUBSCRIBE", Frame, State = #state{subscriptions = Subs}) ->
    ConsumerTag = case rabbit_stomp_frame:header(Frame, "id") of
                      {ok, IdStr} ->
                          list_to_binary("T_" ++ IdStr);
                      not_found ->
                          case rabbit_stomp_frame:header(Frame, "destination") of
                              {ok, QueueStr} ->
                                  list_to_binary("Q_" ++ QueueStr);
                              not_found ->
                                  missing
                          end
                  end,
    if
        ConsumerTag == missing ->
            {ok, send_error("Missing destination or id",
                            "UNSUBSCRIBE must include a 'destination' "
                            "or 'id' header\n",
                            State)};
        true ->
            {ok, send_method(#'basic.cancel'{consumer_tag = ConsumerTag,
                                             nowait       = true},
                            State#state{subscriptions = 
                                            dict:erase(ConsumerTag, Subs)})}
    end;
process_command(Command, _Frame, State) ->
    {ok, send_error("Bad command",
                    "Could not interpret command " ++ Command ++ "\n",
                    State)}.

parse_routing_information({exchange, {Name, undefined}}) ->
    {Name, ""};
parse_routing_information({exchange, {Name, Pattern}}) ->
    {Name, Pattern};
parse_routing_information({queue, Name}) ->
    {"", Name};
parse_routing_information({topic, Name}) ->
    {"amq.topic", Name}.


create_queue_if_needed(subscribe, {exchange, _}, #state{channel = Channel}) ->
    %% Create anonymous queue for SUBSCRIBE on /exchange destinations
    #'queue.declare_ok'{queue = Queue} = 
        amqp_channel:call(Channel, #'queue.declare'{auto_delete = true}),
    {ok, Queue};
create_queue_if_needed(send, {exchange, _}, _State) ->
    %% Don't create queues on SEND for /exchange destinations
    {ok, undefined};
create_queue_if_needed(_, {queue, Name}, #state{channel = Channel}) ->
    %% Always create named queue for /queue destinations
    Queue = list_to_binary(Name),
    #'queue.declare_ok'{queue = Queue} = 
        amqp_channel:call(Channel, 
                          #'queue.declare'{durable = true, 
                                           queue   = Queue}),
    {ok, Queue};
create_queue_if_needed(subscribe, {topic, _}, #state{channel = Channel}) ->
    %% Create anonymous, exclusive queue for SUBSCRIBE on /topic destinations
    #'queue.declare_ok'{queue = Queue} = 
        amqp_channel:call(Channel, #'queue.declare'{exclusive = true}),
    {ok, Queue};
create_queue_if_needed(send, {topic, _}, _State) ->
    %% Don't create queues on SEND for /topic destinations
    {ok, undefined}.

bind_queue_if_needed(Queue, {exchange, {Name, Pattern}},
                     #state{channel = Channel}) ->
    RoutingKey = case Pattern of 
                     undefined -> "";
                     _         -> Pattern
                 end,
    #'queue.bind_ok'{} = 
        amqp_channel:call(Channel, 
                          #'queue.bind'{
                            queue       = Queue,
                            exchange    = list_to_binary(Name),
                            routing_key = list_to_binary(RoutingKey)}),    
    ok;
bind_queue_if_needed(_Queue, {queue, _}, _State) ->
    %% rely on default binding for /queue
    ok;
bind_queue_if_needed(Queue, {topic, Name}, #state{channel = Channel}) ->
    #'queue.bind_ok'{} = 
        amqp_channel:call(Channel, 
                          #'queue.bind'{
                            queue       = Queue,
                            exchange    = list_to_binary("amq.topic"),
                            routing_key = list_to_binary(Name)}),    
    ok.                       
    
    <|MERGE_RESOLUTION|>--- conflicted
+++ resolved
@@ -501,29 +501,10 @@
                               {ok, Str} ->
                                   list_to_binary("T_" ++ Str);
                               not_found ->
-<<<<<<< HEAD
-                                  list_to_binary("Q_" ++ QueueStr)
-                          end,
-            Queue = list_to_binary(QueueStr),
-            BoolH = fun(K, V) ->
-                            rabbit_stomp_frame:boolean_header(Frame, K, V) end,
-            State1 = send_method(
-                       #'queue.declare'{
-                           queue       = Queue,
-                           passive     = BoolH("passive", false),
-                           durable     = BoolH("durable", false),
-                           exclusive   = BoolH("exclusive", false),
-                           auto_delete = BoolH("auto-delete", true),
-                           arguments   = [longstr_field(K, V) ||
-                                             {"X-Q-" ++ K, V} <- Headers]},
-                       State),
-            amqp_channel:subscribe(Channel,
-=======
                                   list_to_binary("Q_" ++ DestHeader)
                           end,            
             
             amqp_channel:subscribe(Channel, 
->>>>>>> 17307323
                                    #'basic.consume'{
                                      queue        = Queue,
                                      consumer_tag = ConsumerTag,
