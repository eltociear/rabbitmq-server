%% The contents of this file are subject to the Mozilla Public License
%% Version 1.1 (the "License"); you may not use this file except in
%% compliance with the License. You may obtain a copy of the License
%% at http://www.mozilla.org/MPL/
%%
%% Software distributed under the License is distributed on an "AS IS"
%% basis, WITHOUT WARRANTY OF ANY KIND, either express or implied. See
%% the License for the specific language governing rights and
%% limitations under the License.
%%
%% The Original Code is RabbitMQ.
%%
%% The Initial Developer of the Original Code is GoPivotal, Inc.
%% Copyright (c) 2007-2013 GoPivotal, Inc.  All rights reserved.
%%

-module(rabbit_auth_backend_ldap).

%% Connect to an LDAP server for authentication and authorisation

-include_lib("eldap/include/eldap.hrl").
-include_lib("rabbit_common/include/rabbit.hrl").

-behaviour(rabbit_auth_backend).

-export([description/0]).
-export([check_user_login/2, check_vhost_access/2, check_resource_access/3]).

-behaviour(gen_server).

-export([start_link/0]).
-export([init/1, handle_call/3, handle_cast/2, handle_info/2, terminate/2,
         code_change/3]).

-define(SERVER, ?MODULE).
-define(L(F, A, S),  log("LDAP "         ++ F, A, S)).
-define(L1(F, A, S), log("    LDAP "     ++ F, A, S)).
-define(L2(F, A, S), log("        LDAP " ++ F, A, S)).

-import(rabbit_misc, [pget/2]).

-record(state, { servers,
                 user_dn_pattern,
                 dn_lookup_attribute,
                 dn_lookup_base,
                 other_bind,
                 vhost_access_query,
                 resource_access_query,
                 tag_queries,
                 use_ssl,
                 ssl_options,
                 log,
                 port }).

-record(impl, { user_dn, password }).

%%--------------------------------------------------------------------

description() ->
    [{name, <<"LDAP">>},
     {description, <<"LDAP authentication / authorisation">>}].

start_link() ->
    gen_server:start_link({local, ?MODULE}, ?MODULE, [], []).

%%--------------------------------------------------------------------

check_user_login(Username, []) ->
    gen_server:call(?SERVER, {login, Username}, infinity);

check_user_login(Username, [{password, Password}]) ->
    gen_server:call(?SERVER, {login, Username, Password}, infinity);

check_user_login(Username, AuthProps) ->
    exit({unknown_auth_props, Username, AuthProps}).

check_vhost_access(User = #user{username = Username,
                                impl     = #impl{user_dn = UserDN}}, VHost) ->
    gen_server:call(?SERVER, {check_vhost, [{username, Username},
                                            {user_dn,  UserDN},
                                            {vhost,    VHost}], User},
                    infinity).

check_resource_access(User = #user{username = Username,
                                   impl     = #impl{user_dn = UserDN}},
                      #resource{virtual_host = VHost, kind = Type, name = Name},
                      Permission) ->
    gen_server:call(?SERVER, {check_resource, [{username,   Username},
                                               {user_dn,    UserDN},
                                               {vhost,      VHost},
                                               {resource,   Type},
                                               {name,       Name},
                                               {permission, Permission}], User},
                    infinity).

%%--------------------------------------------------------------------

evaluate(Query, Args, User, LDAP, State) ->
    ?L1("evaluating query: ~p", [Query], State),
    evaluate0(Query, Args, User, LDAP, State).

evaluate0({constant, Bool}, _Args, _User, _LDAP, State) ->
    ?L1("evaluated constant: ~p", [Bool], State),
    Bool;

evaluate0({for, [{Type, Value, SubQuery}|Rest]}, Args, User, LDAP, State) ->
    case pget(Type, Args) of
        undefined -> {error, {args_do_not_contain, Type, Args}};
        Value     -> ?L1("selecting subquery ~s = ~s", [Type, Value], State),
                     evaluate(SubQuery, Args, User, LDAP, State);
        _         -> evaluate0({for, Rest}, Args, User, LDAP, State)
    end;

evaluate0({for, []}, _Args, _User, _LDAP, _State) ->
    {error, {for_query_incomplete}};

evaluate0({exists, DNPattern}, Args, _User, LDAP, State) ->
    %% eldap forces us to have a filter. objectClass should always be there.
    Filter = eldap:present("objectClass"),
    DN = fill(DNPattern, Args, State),
    R = object_exists(DN, Filter, LDAP),
    ?L1("evaluated exists for \"~s\": ~p", [DN, R], State),
    R;

evaluate0({in_group, DNPattern}, Args, User, LDAP, State) ->
    evaluate({in_group, DNPattern, "member"}, Args, User, LDAP, State);

evaluate0({in_group, DNPattern, Desc}, Args,
          #user{impl = #impl{user_dn = UserDN}}, LDAP, State) ->
    Filter = eldap:equalityMatch(Desc, UserDN),
    DN = fill(DNPattern, Args, State),
    R = object_exists(DN, Filter, LDAP),
    ?L1("evaluated in_group for \"~s\": ~p", [DN, R], State),
    R;

evaluate0({'not', SubQuery}, Args, User, LDAP, State) ->
    R = evaluate(SubQuery, Args, User, LDAP, State),
    ?L1("negated result to ~s", [R], State),
    not R;

evaluate0({'and', Queries}, Args, User, LDAP, State) when is_list(Queries) ->
    R = lists:foldl(fun (Q,  true)  -> evaluate(Q, Args, User, LDAP, State);
                        (_Q, false) -> false
                    end, true, Queries),
    ?L1("'and' result: ~s", [R], State),
    R;

evaluate0({'or', Queries}, Args, User, LDAP, State) when is_list(Queries) ->
    R = lists:foldl(fun (_Q, true)  -> true;
                        (Q,  false) -> evaluate(Q, Args, User, LDAP, State)
                    end, false, Queries),
    ?L1("'or' result: ~s", [R], State),
    R;

evaluate0({equals, StringQuery1, StringQuery2}, Args, User, LDAP, State) ->
    safe_eval(fun (String1, String2) ->
                      R = String1 =:= String2,
                      ?L1("evaluated equals \"~s\", \"~s\": ~s",
                          [String1, String2, R], State),
                      R
              end,
              evaluate(StringQuery1, Args, User, LDAP, State),
              evaluate(StringQuery2, Args, User, LDAP, State));

evaluate0({match, StringQuery, REQuery}, Args, User, LDAP, State) ->
    safe_eval(fun (String, RE) ->
                      R = case re:run(String, RE) of
                              {match, _} -> true;
                              nomatch    -> false
                          end,
                      ?L1("evaluated match \"~s\" against RE \"~s\": ~s",
                          [String, RE, R], State),
                      R
              end,
              evaluate(StringQuery, Args, User, LDAP, State),
              evaluate(REQuery, Args, User, LDAP, State));

evaluate0(StringPattern, Args, User, LDAP, State) when is_list(StringPattern) ->
    evaluate0({string, StringPattern}, Args, User, LDAP, State);

evaluate0({string, StringPattern}, Args, _User, _LDAP, State) ->
    R = fill(StringPattern, Args, State),
    ?L1("evaluated string for \"~s\"", [R], State),
    R;

evaluate0({attribute, DNPattern, AttributeName}, Args, _User, LDAP, State) ->
    DN = fill(DNPattern, Args, State),
    R = attribute(DN, AttributeName, LDAP),
    ?L1("evaluated attribute \"~s\" for \"~s\": ~p",
        [AttributeName, DN, R], State),
    R;

evaluate0(Q, Args, _User, _LDAP, _State) ->
    {error, {unrecognised_query, Q, Args}}.

safe_eval(_F, {error, _}, _)          -> false;
safe_eval(_F, _,          {error, _}) -> false;
safe_eval(F,  V1,         V2)         -> F(V1, V2).

object_exists(DN, Filter, LDAP) ->
    case eldap:search(LDAP,
                      [{base, DN},
                       {filter, Filter},
                       {attributes, ["objectClass"]}, %% Reduce verbiage
                       {scope, eldap:baseObject()}]) of
        {ok, #eldap_search_result{entries = Entries}} ->
            length(Entries) > 0;
        {error, _} = E ->
            E
    end.

attribute(DN, AttributeName, LDAP) ->
    case eldap:search(LDAP,
                      [{base, DN},
                       {filter, eldap:present("objectClass")},
                       {attributes, [AttributeName]}]) of
        {ok, #eldap_search_result{entries = [#eldap_entry{attributes = A}]}} ->
            case pget(AttributeName, A) of
                [Attr] -> Attr;
                _      -> {error, not_found}
            end;
        {ok, #eldap_search_result{entries = _}} ->
            {error, not_found};
        {error, _} = E ->
            E
    end.

evaluate_ldap(Q, Args, User, State) ->
    with_ldap(creds(User, State),
              fun(LDAP) -> evaluate(Q, Args, User, LDAP, State) end, State).

%%--------------------------------------------------------------------

with_ldap(_Creds, _Fun, #state{servers = undefined}) ->
    {error, no_ldap_servers_defined};

with_ldap({error, _} = E, _Fun, _State) ->
    E;
%% TODO - ATM we create and destroy a new LDAP connection on every
%% call. This could almost certainly be more efficient.
<<<<<<< HEAD
with_ldap({ok, Creds}, Fun, State = #state{servers = Servers,
                                           use_ssl = SSL,
                                           log     = Log,
                                           port    = Port}) ->
    Opts0 = [{ssl, SSL}, {port, Port}],
=======
with_ldap(Creds, Fun, State = #state{servers     = Servers,
                                     use_ssl     = SSL,
                                     ssl_options = SSLOpts,
                                     log         = Log,
                                     port        = Port}) ->
    %% We can't just pass through [] as sslopts in the old case, eldap
    %% exit()s when you do that.
    Opts0 = case {SSLOpts, rabbit_misc:version_compare(
                             erlang:system_info(version), "5.10")} of %% R16A
                {[], _}  -> [{ssl, SSL}, {port, Port}];
                {_,  lt} -> exit({ssl_options_requires_min_r16a});
                {_,  _}  -> [{ssl, SSL}, {port, Port}, {sslopts, SSLOpts}]
            end,
>>>>>>> c3ba7f6b
    Opts = case Log of
               network ->
                   Pre = "    LDAP network traffic: ",
                   rabbit_log:info(
                     "    LDAP connecting to servers: ~p~n", [Servers]),
                   [{log, fun(1, S, A) -> rabbit_log:warning(Pre ++ S, A);
                             (2, S, A) -> rabbit_log:info   (Pre ++ S, A)
                          end} | Opts0];
               _ ->
                   Opts0
           end,
    case eldap:open(Servers, Opts) of
        {ok, LDAP} ->
            try Creds of
                anon ->
                    ?L1("anonymous bind", [], State),
                    Fun(LDAP);
                {UserDN, Password} ->
                    case eldap:simple_bind(LDAP, UserDN, Password) of
                        ok ->
                            ?L1("bind succeeded: ~s", [UserDN], State),
                            Fun(LDAP);
                        {error, invalidCredentials} ->
                            ?L1("bind returned \"invalid credentials\": ~s",
                                [UserDN], State),
                            {refused, UserDN, []};
                        {error, E} ->
                            ?L1("bind error: ~s ~p", [UserDN, E], State),
                            {error, E}
                    end
            after
                eldap:close(LDAP)
            end;
        Error ->
            ?L1("connect error: ~p", [Error], State),
            Error
    end.

get_env(F) ->
    {ok, V} = application:get_env(F),
    V.

do_login(Username, Password, LDAP,
         State = #state{ tag_queries = TagQueries }) ->
    UserDN = username_to_dn(Username, LDAP, State),
    User = #user{username     = Username,
                 auth_backend = ?MODULE,
                 impl         = #impl{user_dn  = UserDN,
                                      password = Password}},

    TagRes = [begin
                  ?L1("CHECK: does ~s have tag ~s?", [Username, Tag], State),
                  R = evaluate(Q, [{username, Username},
                                   {user_dn,  UserDN}], User, LDAP, State),
                  ?L1("DECISION: does ~s have tag ~s? ~p",
                      [Username, Tag, R], State),
                  {Tag, R}
              end || {Tag, Q} <- TagQueries],
    case [E || {_, E = {error, _}} <- TagRes] of
        []      -> {ok, User#user{tags = [Tag || {Tag, true} <- TagRes]}};
        [E | _] -> E
    end.

username_to_dn(Username, _LDAP, State = #state{dn_lookup_attribute = none}) ->
    fill_user_dn_pattern(Username, State);

username_to_dn(Username, LDAP, State = #state{dn_lookup_attribute = Attr,
                                              dn_lookup_base      = Base}) ->
    Filled = fill_user_dn_pattern(Username, State),
    case eldap:search(LDAP,
                      [{base, Base},
                       {filter, eldap:equalityMatch(Attr, Filled)},
                       {attributes, ["distinguishedName"]}]) of
        {ok, #eldap_search_result{entries = [#eldap_entry{attributes = A}]}} ->
            [DN] = pget("distinguishedName", A),
            DN;
        {ok, #eldap_search_result{entries = Entries}} ->
            rabbit_log:warning("Searching for DN for ~s, got back ~p~n",
                               [Filled, Entries]),
            Filled;
        {error, _} = E ->
            exit(E)
    end.

fill_user_dn_pattern(Username,
                     State = #state{user_dn_pattern = UserDNPattern}) ->
    fill(UserDNPattern, [{username, Username}], State).

creds(none, #state{other_bind = as_user}) ->
    {error, "'other_bind' set to 'as_user' but no password supplied"};
creds(#user{impl = #impl{user_dn = UserDN, password = Password}},
      #state{other_bind = as_user}) ->
    {ok, {UserDN, Password}};
creds(_, #state{other_bind = Creds}) ->
    {ok, Creds}.

log(_Fmt, _Args, #state{log = false}) -> ok;
log( Fmt,  Args, _State)              -> rabbit_log:info(Fmt ++ "~n", Args).

fill(Fmt, Args, State) ->
    ?L2("filling template \"~s\" with~n            ~p", [Fmt, Args], State),
    R = rabbit_auth_backend_ldap_util:fill(Fmt, Args),
    ?L2("template result: \"~s\"", [R], State),
    R.

log_result({ok, #user{}})   -> ok;
log_result(true)            -> ok;
log_result(false)           -> denied;
log_result({refused, _, _}) -> denied;
log_result(E)               -> E.

log_user(#user{username = U}) -> rabbit_misc:format("\"~s\"", [U]).

log_vhost(Args) ->
    rabbit_misc:format("access to vhost \"~s\"", [pget(vhost, Args)]).

log_resource(Args) ->
    rabbit_misc:format("~s permission for ~s \"~s\" in \"~s\"",
                       [pget(permission, Args), pget(resource, Args),
                        pget(name, Args), pget(vhost, Args)]).

%%--------------------------------------------------------------------

init([]) ->
    {ok, list_to_tuple(
           [state | [get_env(F) || F <- record_info(fields, state)]])}.

handle_call({login, Username}, _From, State) ->
    %% Without password, e.g. EXTERNAL
    ?L("CHECK: passwordless login for ~s", [Username], State),
    R = with_ldap(creds(none, State),
                  fun(LDAP) -> do_login(Username, none, LDAP, State) end,
                  State),
    ?L("DECISION: passwordless login for ~s: ~p",
       [Username, log_result(R)], State),
    {reply, R, State};

handle_call({login, Username, Password}, _From, State) ->
    ?L("CHECK: login for ~s", [Username], State),
    R = with_ldap({ok, {fill_user_dn_pattern(Username, State), Password}},
                  fun(LDAP) -> do_login(Username, Password, LDAP, State) end,
                  State),
    ?L("DECISION: login for ~s: ~p", [Username, log_result(R)], State),
    {reply, R, State};

handle_call({check_vhost, Args, User},
            _From, State = #state{vhost_access_query = Q}) ->
    ?L("CHECK: ~s for ~s", [log_vhost(Args), log_user(User)], State),
    R = evaluate_ldap(Q, Args, User, State),
    ?L("DECISION: ~s for ~s: ~p",
       [log_vhost(Args), log_user(User), log_result(R)], State),
    {reply, R, State};

handle_call({check_resource, Args, User},
            _From, State = #state{resource_access_query = Q}) ->
    ?L("CHECK: ~s for ~s", [log_resource(Args), log_user(User)], State),
    R = evaluate_ldap(Q, Args, User, State),
    ?L("DECISION: ~s for ~s: ~p",
       [log_resource(Args), log_user(User), log_result(R)], State),
    {reply, R, State};

handle_call(_Req, _From, State) ->
    {reply, unknown_request, State}.

handle_cast(_C, State) ->
    {noreply, State}.

handle_info(_I, State) ->
    {noreply, State}.

terminate(_, _) -> ok.

code_change(_, State, _) -> {ok, State}.
<|MERGE_RESOLUTION|>--- conflicted
+++ resolved
@@ -238,18 +238,11 @@
     E;
 %% TODO - ATM we create and destroy a new LDAP connection on every
 %% call. This could almost certainly be more efficient.
-<<<<<<< HEAD
-with_ldap({ok, Creds}, Fun, State = #state{servers = Servers,
-                                           use_ssl = SSL,
-                                           log     = Log,
-                                           port    = Port}) ->
-    Opts0 = [{ssl, SSL}, {port, Port}],
-=======
-with_ldap(Creds, Fun, State = #state{servers     = Servers,
-                                     use_ssl     = SSL,
-                                     ssl_options = SSLOpts,
-                                     log         = Log,
-                                     port        = Port}) ->
+with_ldap({ok, Creds}, Fun, State = #state{servers     = Servers,
+                                           use_ssl     = SSL,
+                                           ssl_options = SSLOpts,
+                                           log         = Log,
+                                           port        = Port}) ->
     %% We can't just pass through [] as sslopts in the old case, eldap
     %% exit()s when you do that.
     Opts0 = case {SSLOpts, rabbit_misc:version_compare(
@@ -258,7 +251,6 @@
                 {_,  lt} -> exit({ssl_options_requires_min_r16a});
                 {_,  _}  -> [{ssl, SSL}, {port, Port}, {sslopts, SSLOpts}]
             end,
->>>>>>> c3ba7f6b
     Opts = case Log of
                network ->
                    Pre = "    LDAP network traffic: ",
