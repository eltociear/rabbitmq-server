%% The contents of this file are subject to the Mozilla Public License
%% Version 1.1 (the "License"); you may not use this file except in
%% compliance with the License. You may obtain a copy of the License
%% at http://www.mozilla.org/MPL/
%%
%% Software distributed under the License is distributed on an "AS IS"
%% basis, WITHOUT WARRANTY OF ANY KIND, either express or implied. See
%% the License for the specific language governing rights and
%% limitations under the License.
%%
%% The Original Code is RabbitMQ
%%
%% The Initial Developer of the Original Code is GoPivotal, Inc.
%% Copyright (c) 2007-2017 Pivotal Software, Inc.  All rights reserved.
%%

-module(java_SUITE).
-compile([export_all]).

-include_lib("common_test/include/ct.hrl").
-include_lib("eunit/include/eunit.hrl").

-define(BASE_CONF_RABBIT, {rabbit, [{ssl_options, [{fail_if_no_peer_cert, false}]}]}).
-define(BASE_CONF_MQTT,
        {rabbitmq_mqtt, [
           {ssl_cert_login,   true},
           {allow_anonymous,  false},
           {tcp_listeners,    []},
           {ssl_listeners,    []}
           ]}).

all() ->
    [
      {group, non_parallel_tests}
    ].

groups() ->
    [
      {non_parallel_tests, [], [
                                java
                               ]}
    ].

suite() ->
    [{timetrap, {seconds, 600}}].

%% -------------------------------------------------------------------
%% Testsuite setup/teardown.
%% -------------------------------------------------------------------

merge_app_env(Config) ->
    {ok, Ssl} = q(Config, [erlang_node_config, rabbit, ssl_options]),
    Ssl1 = lists:keyreplace(fail_if_no_peer_cert, 1, Ssl, {fail_if_no_peer_cert, false}),
    Config1 = rabbit_ct_helpers:merge_app_env(Config, {rabbit, [{ssl_options, Ssl1}]}),
    rabbit_ct_helpers:merge_app_env(Config1, ?BASE_CONF_MQTT).

init_per_suite(Config) ->
    rabbit_ct_helpers:log_environment(),
    Config1 = rabbit_ct_helpers:set_config(Config, [
        {rmq_nodename_suffix, ?MODULE},
        {rmq_certspwd, "bunnychow"}
      ]),
    rabbit_ct_helpers:run_setup_steps(Config1,
      [ fun merge_app_env/1 ] ++
      rabbit_ct_broker_helpers:setup_steps() ++
      rabbit_ct_client_helpers:setup_steps()).

end_per_suite(Config) ->
    rabbit_ct_helpers:run_teardown_steps(Config,
      rabbit_ct_client_helpers:teardown_steps() ++
      rabbit_ct_broker_helpers:teardown_steps()).

init_per_group(_, Config) ->
    Config.

end_per_group(_, Config) ->
    Config.

init_per_testcase(Testcase, Config) ->
<<<<<<< HEAD
    Hostname = re:replace(os:cmd("hostname"), "\\s+", "", [global,{return,list}]),
    User = "O=client,C=UK,ST=England,CN=" ++ Hostname,
=======
    CertsDir = ?config(rmq_certsdir, Config),
    CertFile = filename:join([CertsDir, "client", "cert.pem"]),
    {ok, CertBin} = file:read_file(CertFile),
    [{'Certificate', Cert, not_encrypted}] = public_key:pem_decode(CertBin),
    UserBin = rabbit_ct_broker_helpers:rpc(Config, 0,
                                           rabbit_ssl,
                                           peer_cert_auth_name,
                                           [Cert]),
    User = binary_to_list(UserBin),
>>>>>>> be27eea7
    {ok,_} = rabbit_ct_broker_helpers:rabbitmqctl(Config, 0, ["add_user", User, ""]),
    {ok, _} = rabbit_ct_broker_helpers:rabbitmqctl(Config, 0, ["set_permissions",  "-p", "/", User, ".*", ".*", ".*"]),
    {ok, _} = rabbit_ct_broker_helpers:rabbitmqctl(Config, 0,
        ["set_topic_permissions",  "-p", "/", "guest", "amq.topic",
            "test-topic|test-retained-topic|.*mid.*|.*topic.*|{username}.{client_id}.a",
            "test-topic|test-retained-topic|.*mid.*|.*topic.*|last-will|{username}.{client_id}.a"]),
    rabbit_ct_helpers:testcase_started(Config, Testcase).

end_per_testcase(Testcase, Config) ->
    rabbit_ct_helpers:testcase_finished(Config, Testcase).


%% -------------------------------------------------------------------
%% Testsuite cases
%% -------------------------------------------------------------------

java(Config) ->
    CertsDir = rabbit_ct_helpers:get_config(Config, rmq_certsdir),
    MqttPort = rabbit_ct_broker_helpers:get_node_config(Config, 0, tcp_port_mqtt),
    MqttSslPort = rabbit_ct_broker_helpers:get_node_config(Config, 0, tcp_port_mqtt_tls),
    AmqpPort = rabbit_ct_broker_helpers:get_node_config(Config, 0, tcp_port_amqp),
    os:putenv("SSL_CERTS_DIR", CertsDir),
    os:putenv("MQTT_SSL_PORT", erlang:integer_to_list(MqttSslPort)),
    os:putenv("MQTT_PORT", erlang:integer_to_list(MqttPort)),
    os:putenv("AMQP_PORT", erlang:integer_to_list(AmqpPort)),
    DataDir = rabbit_ct_helpers:get_config(Config, data_dir),
    MakeResult = rabbit_ct_helpers:make(Config, DataDir, ["tests"]),
    {ok, _} = MakeResult.

rpc(Config, M, F, A) ->
    rabbit_ct_broker_helpers:rpc(Config, 0, M, F, A).

q(P, [K | Rem]) ->
    case proplists:get_value(K, P) of
        undefined -> undefined;
        V -> q(V, Rem)
    end;
q(P, []) -> {ok, P}.
<|MERGE_RESOLUTION|>--- conflicted
+++ resolved
@@ -77,10 +77,6 @@
     Config.
 
 init_per_testcase(Testcase, Config) ->
-<<<<<<< HEAD
-    Hostname = re:replace(os:cmd("hostname"), "\\s+", "", [global,{return,list}]),
-    User = "O=client,C=UK,ST=England,CN=" ++ Hostname,
-=======
     CertsDir = ?config(rmq_certsdir, Config),
     CertFile = filename:join([CertsDir, "client", "cert.pem"]),
     {ok, CertBin} = file:read_file(CertFile),
@@ -90,7 +86,6 @@
                                            peer_cert_auth_name,
                                            [Cert]),
     User = binary_to_list(UserBin),
->>>>>>> be27eea7
     {ok,_} = rabbit_ct_broker_helpers:rabbitmqctl(Config, 0, ["add_user", User, ""]),
     {ok, _} = rabbit_ct_broker_helpers:rabbitmqctl(Config, 0, ["set_permissions",  "-p", "/", User, ".*", ".*", ".*"]),
     {ok, _} = rabbit_ct_broker_helpers:rabbitmqctl(Config, 0,
