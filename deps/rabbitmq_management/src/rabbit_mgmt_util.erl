--- conflicted
+++ resolved
@@ -19,13 +19,9 @@
 -export([is_authorized/2, is_authorized_admin/2, vhost/1]).
 -export([is_authorized_vhost/2, is_authorized/3, is_authorized_user/3]).
 -export([bad_request/3, id/2, parse_bool/1]).
-<<<<<<< HEAD
 -export([with_decode/4, with_decode_opts/4, not_found/3, amqp_request/4]).
--export([all_or_one_vhost/2, with_decode_vhost/4, reply/3, filter_vhost/3]).
-=======
--export([with_decode/4, not_found/3, amqp_request/4, props_to_method/2]).
+-export([props_to_method/2]).
 -export([all_or_one_vhost/2, http_to_amqp/5, reply/3, filter_vhost/3]).
->>>>>>> d4304d10
 -export([filter_user/3, with_decode/5, redirect/2, args/1, vhosts/1]).
 -export([reply_list/3, reply_list/4, sort_list/4, destination_type/1]).
 
@@ -234,16 +230,6 @@
                        Errors  -> {error, Errors}
                    end;
         Else    -> Else
-<<<<<<< HEAD
-    end.
-
-decode(Body) ->
-    try
-        {struct, J} = mochijson2:decode(Body),
-        {ok, J}
-    catch error:_ -> {error, not_json}
-=======
->>>>>>> d4304d10
     end.
 
 decode(Body) ->
