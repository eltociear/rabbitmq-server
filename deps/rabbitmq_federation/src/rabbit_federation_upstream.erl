--- conflicted
+++ resolved
@@ -73,13 +73,8 @@
     XNameBin = bget(exchange, U, C, name(X)),
     #upstream{params          = Params,
               original_uri    = URI,
-<<<<<<< HEAD
               exchange        = with_name(XNameBin, vhost(Params), X),
-              prefetch_count  = bget(prefetch_count,  U, C, none),
-=======
-              exchange        = bget(exchange,        U, C, DefaultXNameBin),
               prefetch_count  = bget(prefetch_count,  U, C, ?DEFAULT_PREFETCH),
->>>>>>> cb01d94e
               reconnect_delay = bget(reconnect_delay, U, C, 1),
               max_hops        = bget(max_hops,        U, C, 1),
               expires         = bget(expires,         U, C, none),
