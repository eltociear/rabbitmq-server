%%  The contents of this file are subject to the Mozilla Public License
%%  Version 1.1 (the "License"); you may not use this file except in
%%  compliance with the License. You may obtain a copy of the License
%%  at http://www.mozilla.org/MPL/
%%
%%  Software distributed under the License is distributed on an "AS IS"
%%  basis, WITHOUT WARRANTY OF ANY KIND, either express or implied. See
%%  the License for the specific language governing rights and
%%  limitations under the License.
%%
%%  The Original Code is RabbitMQ Federation.
%%
%%  The Initial Developer of the Original Code is VMware, Inc.
%%  Copyright (c) 2007-2013 VMware, Inc.  All rights reserved.
%%

-module(rabbit_federation_status).
-behaviour(gen_server).

-include_lib("amqp_client/include/amqp_client.hrl").
-include("rabbit_federation.hrl").

-export([start_link/0]).

<<<<<<< HEAD
-export([report/3, remove_exchange/1, remove/2, status/0]).
=======
-export([report/4, remove_exchange/1, remove/2, status/0]).
>>>>>>> 6e9e3f48

-export([init/1, handle_call/3, handle_cast/2, handle_info/2,
         terminate/2, code_change/3]).

-import(rabbit_federation_util, [name/1]).

-define(SERVER, ?MODULE).
-define(ETS_NAME, ?MODULE).

-record(state, {}).
-record(entry, {key, uri, status, timestamp}).

start_link() ->
    gen_server:start_link({local, ?SERVER}, ?MODULE, [], []).

report(Upstream, UParams, XName, Status) ->
    gen_server:cast(?SERVER, {report, Upstream, UParams, XName, Status,
                              calendar:local_time()}).

remove_exchange(XName) ->
    gen_server:call(?SERVER, {remove_exchange, XName}, infinity).

remove(Upstream, XName) ->
    gen_server:call(?SERVER, {remove, Upstream, XName}, infinity).

status() ->
    gen_server:call(?SERVER, status, infinity).

init([]) ->
    ?ETS_NAME = ets:new(?ETS_NAME,
                        [named_table, {keypos, #entry.key}, private]),
    {ok, #state{}}.

handle_call({remove_exchange, XName}, _From, State) ->
<<<<<<< HEAD
    true = ets:match_delete(?ETS_NAME, #entry{key       = xkey(XName),
                                              status    = '_',
                                              timestamp = '_'}),
    {reply, ok, State};

handle_call({remove, Upstream, XName}, _From, State) ->
    #upstream{name = UpstreamName, exchange = UX} = Upstream,
    true = ets:match_delete(?ETS_NAME, #entry{key       = key(XName, Upstream),
                                              status    = '_',
                                              timestamp = '_'}),
=======
    true = ets:match_delete(?ETS_NAME, match_entry(xkey(XName))),
    {reply, ok, State};

handle_call({remove, Upstream, XName}, _From, State) ->
    true = ets:match_delete(?ETS_NAME, match_entry(key(XName, Upstream))),
>>>>>>> 6e9e3f48
    {reply, ok, State};

handle_call(status, _From, State) ->
    Entries = ets:tab2list(?ETS_NAME),
    {reply, [format(Entry) || Entry <- Entries], State}.

handle_cast({report, Upstream, #upstream_params{uri = URI},
             XName, Status, Timestamp}, State) ->
    true = ets:insert(?ETS_NAME,
                      #entry{key        = key(XName, Upstream),
                             status     = Status,
                             uri        = URI,
                             timestamp  = Timestamp}),
    {noreply, State}.

handle_info(_Info, State) ->
    {noreply, State}.

terminate(_Reason, _State) ->
    ok.

code_change(_OldVsn, State, _Extra) ->
    {ok, State}.

format(#entry{key       = {#resource{virtual_host = VHost,
                                     kind         = exchange,
                                     name         = XNameBin},
                           Connection, UXNameBin},
              status    = Status,
              uri       = URI,
              timestamp = Timestamp}) ->
        [{exchange,          XNameBin},
         {vhost,             VHost},
         {connection,        Connection},
         {uri,               URI},
         {upstream_exchange, UXNameBin},
         {status,            Status},
         {timestamp,         Timestamp}].

%% We don't want to key off the entire upstream, bits of it may change
<<<<<<< HEAD
key(XName, #upstream{name     = UpstreamName,
                     exchange = #exchange{name = UXName}}) ->
    {XName, UpstreamName, UXName}.

xkey(XName) ->
    {XName, '_', '_'}.
=======
key(XName, #upstream{name          = UpstreamName,
                     exchange_name = UXNameBin}) ->
    {XName, UpstreamName, UXNameBin}.

xkey(XName) ->
    {XName, '_', '_'}.

match_entry(Key) ->
    #entry{key               = Key,
           uri               = '_',
           status            = '_',
           timestamp         = '_'}.
>>>>>>> 6e9e3f48
<|MERGE_RESOLUTION|>--- conflicted
+++ resolved
@@ -22,11 +22,7 @@
 
 -export([start_link/0]).
 
-<<<<<<< HEAD
--export([report/3, remove_exchange/1, remove/2, status/0]).
-=======
 -export([report/4, remove_exchange/1, remove/2, status/0]).
->>>>>>> 6e9e3f48
 
 -export([init/1, handle_call/3, handle_cast/2, handle_info/2,
          terminate/2, code_change/3]).
@@ -61,24 +57,11 @@
     {ok, #state{}}.
 
 handle_call({remove_exchange, XName}, _From, State) ->
-<<<<<<< HEAD
-    true = ets:match_delete(?ETS_NAME, #entry{key       = xkey(XName),
-                                              status    = '_',
-                                              timestamp = '_'}),
-    {reply, ok, State};
-
-handle_call({remove, Upstream, XName}, _From, State) ->
-    #upstream{name = UpstreamName, exchange = UX} = Upstream,
-    true = ets:match_delete(?ETS_NAME, #entry{key       = key(XName, Upstream),
-                                              status    = '_',
-                                              timestamp = '_'}),
-=======
     true = ets:match_delete(?ETS_NAME, match_entry(xkey(XName))),
     {reply, ok, State};
 
 handle_call({remove, Upstream, XName}, _From, State) ->
     true = ets:match_delete(?ETS_NAME, match_entry(key(XName, Upstream))),
->>>>>>> 6e9e3f48
     {reply, ok, State};
 
 handle_call(status, _From, State) ->
@@ -119,14 +102,6 @@
          {timestamp,         Timestamp}].
 
 %% We don't want to key off the entire upstream, bits of it may change
-<<<<<<< HEAD
-key(XName, #upstream{name     = UpstreamName,
-                     exchange = #exchange{name = UXName}}) ->
-    {XName, UpstreamName, UXName}.
-
-xkey(XName) ->
-    {XName, '_', '_'}.
-=======
 key(XName, #upstream{name          = UpstreamName,
                      exchange_name = UXNameBin}) ->
     {XName, UpstreamName, UXNameBin}.
@@ -138,5 +113,4 @@
     #entry{key               = Key,
            uri               = '_',
            status            = '_',
-           timestamp         = '_'}.
->>>>>>> 6e9e3f48
+           timestamp         = '_'}.