--- conflicted
+++ resolved
@@ -871,7 +871,6 @@
                                                       obtain_pending = Pending,
                                                       clients = Clients }) ->
     ok = track_client(Pid, Clients),
-<<<<<<< HEAD
     Item = #pending { kind = obtain, pid = Pid, requested = 1, from = From },
     Enqueue = fun () ->
                       true = ets:update_element(Clients, Pid,
@@ -880,15 +879,15 @@
                         obtain_pending = pending_in(Item, Pending) }
               end,
     {noreply,
-     case obtain_limit_reached(State) of
-         true  -> Enqueue();
-         false -> case needs_reduce(State #fhc_state {
+        case obtain_limit_reached(State) of
+            true  -> Enqueue();
+            false -> case needs_reduce(State #fhc_state {
                                       obtain_count = Count + 1 }) of
-                      true  -> reduce(Enqueue());
-                      false -> adjust_alarm(
-                                 State, run_pending_item(Item, State))
-                  end
-     end};
+                         true  -> reduce(Enqueue());
+                         false -> adjust_alarm(
+                                      State, run_pending_item(Item, State))
+                     end
+        end};
 
 handle_call({set_limit, Limit}, _From, State) ->
     {reply, ok, adjust_alarm(
@@ -897,22 +896,6 @@
                              State #fhc_state {
                                limit        = Limit,
                                obtain_limit = obtain_limit(Limit) })))};
-=======
-    case needs_reduce(State #fhc_state { obtain_count = Count + 1 }) of
-        true ->
-            true = ets:update_element(Clients, Pid, {#cstate.blocked, true}),
-            {noreply, reduce(State #fhc_state {
-                               obtain_pending = pending_in(Item, Pending) })};
-        false ->
-            {noreply, run_pending_item(Item, State)}
-    end;
-
-handle_call({set_limit, Limit}, _From, State) ->
-    {reply, ok, maybe_reduce(
-                  process_pending(State #fhc_state {
-                                    limit        = Limit,
-                                    obtain_limit = obtain_limit(Limit) }))};
->>>>>>> 438c93a1
 
 handle_call(get_limit, _From, State = #fhc_state { limit = Limit }) ->
     {reply, Limit, State};
