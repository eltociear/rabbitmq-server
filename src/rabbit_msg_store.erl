--- conflicted
+++ resolved
@@ -1178,8 +1178,6 @@
     catch error:badarg -> FailThunk()
     end.
 
-<<<<<<< HEAD
-=======
 update_msg_cache(CacheEts, MsgId, Msg) ->
     case ets:insert_new(CacheEts, {MsgId, Msg, 1}) of
         true  -> ok;
@@ -1188,7 +1186,6 @@
                    fun () -> update_msg_cache(CacheEts, MsgId, Msg) end)
     end.
 
->>>>>>> 2c51116a
 adjust_valid_total_size(File, Delta, State = #msstate {
                                        sum_valid_data   = SumValid,
                                        file_summary_ets = FileSummaryEts }) ->
@@ -1379,22 +1376,6 @@
                filelib:wildcard("*" ++ Ext, Dir)).
 
 %%----------------------------------------------------------------------------
-<<<<<<< HEAD
-%% message cache helper functions
-%%----------------------------------------------------------------------------
-
-update_msg_cache(CacheEts, MsgId, Msg) ->
-    case ets:insert_new(CacheEts, {MsgId, Msg, 1}) of
-        true  -> true = undefined =/= Msg, %% ASSERTION
-                 ok;
-        false -> safe_ets_update_counter(
-                   CacheEts, MsgId, {3, +1}, fun (_) -> ok end,
-                   fun () -> update_msg_cache(CacheEts, MsgId, Msg) end)
-    end.
-
-%%----------------------------------------------------------------------------
-=======
->>>>>>> 2c51116a
 %% index
 %%----------------------------------------------------------------------------
 
