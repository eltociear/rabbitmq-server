%%   The contents of this file are subject to the Mozilla Public License
%%   Version 1.1 (the "License"); you may not use this file except in
%%   compliance with the License. You may obtain a copy of the License at
%%   http://www.mozilla.org/MPL/
%%
%%   Software distributed under the License is distributed on an "AS IS"
%%   basis, WITHOUT WARRANTY OF ANY KIND, either express or implied. See the
%%   License for the specific language governing rights and limitations
%%   under the License.
%%
%%   The Original Code is RabbitMQ.
%%
%%   The Initial Developers of the Original Code are LShift Ltd,
%%   Cohesive Financial Technologies LLC, and Rabbit Technologies Ltd.
%%
%%   Portions created before 22-Nov-2008 00:00:00 GMT by LShift Ltd,
%%   Cohesive Financial Technologies LLC, or Rabbit Technologies Ltd
%%   are Copyright (C) 2007-2008 LShift Ltd, Cohesive Financial
%%   Technologies LLC, and Rabbit Technologies Ltd.
%%
%%   Portions created by LShift Ltd are Copyright (C) 2007-2009 LShift
%%   Ltd. Portions created by Cohesive Financial Technologies LLC are
%%   Copyright (C) 2007-2009 Cohesive Financial Technologies
%%   LLC. Portions created by Rabbit Technologies Ltd are Copyright
%%   (C) 2007-2009 Rabbit Technologies Ltd.
%%
%%   All Rights Reserved.
%%
%%   Contributor(s): ______________________________________.
%%

-module(rabbit_misc).
-include("rabbit.hrl").
-include("rabbit_framing.hrl").
-include_lib("kernel/include/file.hrl").

-export([method_record_type/1, polite_pause/0, polite_pause/1]).
-export([die/1, frame_error/2, amqp_error/4,
         protocol_error/3, protocol_error/4]).
-export([not_found/1]).
-export([get_config/1, get_config/2, set_config/2]).
-export([dirty_read/1]).
-export([r/3, r/2, r_arg/4, rs/1]).
-export([enable_cover/0, report_cover/0]).
-export([enable_cover/1, report_cover/1]).
-export([throw_on_error/2, with_exit_handler/2, filter_exit_map/2]).
-export([with_user/2, with_vhost/2, with_user_and_vhost/3]).
-export([execute_mnesia_transaction/1]).
-export([ensure_ok/2]).
-export([makenode/1, nodeparts/1, cookie_hash/0, tcp_name/3]).
-export([intersperse/2, upmap/2, map_in_order/2]).
-export([table_foreach/2]).
-export([dirty_read_all/1, dirty_foreach_key/2, dirty_dump_log/1]).
-export([read_term_file/1, write_term_file/2]).
-export([append_file/2, ensure_parent_dirs_exist/1]).
-export([format_stderr/2]).
-export([start_applications/1, stop_applications/1]).
-export([unfold/2, ceil/1]).

-import(mnesia).
-import(lists).
-import(cover).
-import(disk_log).

%%----------------------------------------------------------------------------

-ifdef(use_specs).

-include_lib("kernel/include/inet.hrl").

-type(ok_or_error() :: 'ok' | {'error', any()}).

-spec(method_record_type/1 :: (tuple()) -> atom()).
-spec(polite_pause/0 :: () -> 'done').
-spec(polite_pause/1 :: (non_neg_integer()) -> 'done').
-spec(die/1 :: (atom()) -> no_return()).
-spec(frame_error/2 :: (atom(), binary()) -> no_return()).
-spec(amqp_error/4 :: (atom(), string(), [any()], atom()) -> amqp_error()).
-spec(protocol_error/3 :: (atom(), string(), [any()]) -> no_return()).
-spec(protocol_error/4 :: (atom(), string(), [any()], atom()) -> no_return()).
-spec(not_found/1 :: (r(atom())) -> no_return()).
-spec(get_config/1 :: (atom()) -> {'ok', any()} | not_found()).
-spec(get_config/2 :: (atom(), A) -> A).
-spec(set_config/2 :: (atom(), any()) -> 'ok').
-spec(dirty_read/1 :: ({atom(), any()}) -> {'ok', any()} | not_found()).
-spec(r/3 :: (vhost() | r(atom()), K, resource_name()) ->
             r(K) when is_subtype(K, atom())).
-spec(r/2 :: (vhost(), K) -> #resource{virtual_host :: vhost(),
                                       kind         :: K,
                                       name         :: '_'}
                                 when is_subtype(K, atom())).
-spec(r_arg/4 :: (vhost() | r(atom()), K, amqp_table(), binary()) ->
             undefined | r(K)  when is_subtype(K, atom())).
-spec(rs/1 :: (r(atom())) -> string()).
-spec(enable_cover/0 :: () -> ok_or_error()).
-spec(report_cover/0 :: () -> 'ok').
-spec(enable_cover/1 :: (string()) -> ok_or_error()).
-spec(report_cover/1 :: (string()) -> 'ok').
-spec(throw_on_error/2 ::
      (atom(), thunk({error, any()} | {ok, A} | A)) -> A). 
-spec(with_exit_handler/2 :: (thunk(A), thunk(A)) -> A).
-spec(filter_exit_map/2 :: (fun ((A) -> B), [A]) -> [B]).
-spec(with_user/2 :: (username(), thunk(A)) -> A).
-spec(with_vhost/2 :: (vhost(), thunk(A)) -> A).
-spec(with_user_and_vhost/3 :: (username(), vhost(), thunk(A)) -> A).
-spec(execute_mnesia_transaction/1 :: (thunk(A)) -> A).
-spec(ensure_ok/2 :: (ok_or_error(), atom()) -> 'ok').
-spec(makenode/1 :: ({string(), string()} | string()) -> erlang_node()).
-spec(nodeparts/1 :: (erlang_node() | string()) -> {string(), string()}).
-spec(cookie_hash/0 :: () -> string()).
-spec(tcp_name/3 :: (atom(), ip_address(), ip_port()) -> atom()).
-spec(intersperse/2 :: (A, [A]) -> [A]).
-spec(upmap/2 :: (fun ((A) -> B), [A]) -> [B]).
-spec(map_in_order/2 :: (fun ((A) -> B), [A]) -> [B]).
-spec(table_foreach/2 :: (fun ((any()) -> any()), atom()) -> 'ok').
-spec(dirty_read_all/1 :: (atom()) -> [any()]).
-spec(dirty_foreach_key/2 :: (fun ((any()) -> any()), atom()) ->
             'ok' | 'aborted').
-spec(dirty_dump_log/1 :: (string()) -> ok_or_error()).
-spec(read_term_file/1 :: (string()) -> {'ok', [any()]} | {'error', any()}).
-spec(write_term_file/2 :: (string(), [any()]) -> ok_or_error()).
-spec(append_file/2 :: (string(), string()) -> ok_or_error()).
-spec(ensure_parent_dirs_exist/1 :: (string()) -> 'ok').
-spec(format_stderr/2 :: (string(), [any()]) -> 'ok').
-spec(start_applications/1 :: ([atom()]) -> 'ok').
-spec(stop_applications/1 :: ([atom()]) -> 'ok').
-spec(unfold/2  :: (fun ((A) -> ({'true', B, A} | 'false')), A) -> {[B], A}).
-spec(ceil/1 :: (number()) -> number()).

-endif.

%%----------------------------------------------------------------------------

method_record_type(Record) ->
    element(1, Record).

polite_pause() ->
    polite_pause(3000).

polite_pause(N) ->
    receive
    after N -> done
    end.

die(Error) ->
    protocol_error(Error, "~w", [Error]).

frame_error(MethodName, BinaryFields) ->
    protocol_error(frame_error, "cannot decode ~w", [BinaryFields], MethodName).

amqp_error(Name, ExplanationFormat, Params, Method) ->
    Explanation = lists:flatten(io_lib:format(ExplanationFormat, Params)),
    #amqp_error{name = Name, explanation = Explanation, method = Method}.

protocol_error(Name, ExplanationFormat, Params) ->
    protocol_error(Name, ExplanationFormat, Params, none).

protocol_error(Name, ExplanationFormat, Params, Method) ->
    exit(amqp_error(Name, ExplanationFormat, Params, Method)).

not_found(R) -> protocol_error(not_found, "no ~s", [rs(R)]).

get_config(Key) ->
    case dirty_read({rabbit_config, Key}) of
        {ok, {rabbit_config, Key, V}} -> {ok, V};
        Other -> Other
    end.

get_config(Key, DefaultValue) ->
    case get_config(Key) of
        {ok, V} -> V;
        {error, not_found} -> DefaultValue
    end.

set_config(Key, Value) ->
    ok = mnesia:dirty_write({rabbit_config, Key, Value}).

dirty_read(ReadSpec) ->
    case mnesia:dirty_read(ReadSpec) of
        [Result] -> {ok, Result};
        []       -> {error, not_found}
    end.

r(#resource{virtual_host = VHostPath}, Kind, Name)
  when is_binary(Name) ->
    #resource{virtual_host = VHostPath, kind = Kind, name = Name};
r(VHostPath, Kind, Name) when is_binary(Name) andalso is_binary(VHostPath) ->
    #resource{virtual_host = VHostPath, kind = Kind, name = Name}.

r(VHostPath, Kind) when is_binary(VHostPath) ->
    #resource{virtual_host = VHostPath, kind = Kind, name = '_'}.

r_arg(#resource{virtual_host = VHostPath}, Kind, Table, Key) ->
    r_arg(VHostPath, Kind, Table, Key);
r_arg(VHostPath, Kind, Table, Key) ->
    case lists:keysearch(Key, 1, Table) of
        {value, {_, longstr, NameBin}} -> r(VHostPath, Kind, NameBin);
        false                          -> undefined
    end.

rs(#resource{virtual_host = VHostPath, kind = Kind, name = Name}) ->
    lists:flatten(io_lib:format("~s '~s' in vhost '~s'",
                                [Kind, Name, VHostPath])).

enable_cover() ->
    enable_cover(".").

enable_cover([Root]) when is_atom(Root) ->
    enable_cover(atom_to_list(Root));
enable_cover(Root) ->
    case cover:compile_beam_directory(filename:join(Root, "ebin")) of
        {error,Reason} -> {error,Reason};
        _ -> ok
    end.

report_cover() ->
    report_cover(".").

report_cover([Root]) when is_atom(Root) ->
    report_cover(atom_to_list(Root));
report_cover(Root) ->
    Dir = filename:join(Root, "cover"),
    ok = filelib:ensure_dir(filename:join(Dir,"junk")),
    lists:foreach(fun(F) -> file:delete(F) end,
                  filelib:wildcard(filename:join(Dir, "*.html"))),
    {ok, SummaryFile} = file:open(filename:join(Dir, "summary.txt"), [write]),
    {CT, NCT} =
        lists:foldl(
          fun(M,{CovTot, NotCovTot}) ->
                  {ok, {M, {Cov, NotCov}}} = cover:analyze(M, module),
                  ok = report_coverage_percentage(SummaryFile,
                                                  Cov, NotCov, M),
                  {ok,_} = cover:analyze_to_file(
                             M,
                             filename:join(Dir, atom_to_list(M) ++ ".html"),
                             [html]),
                  {CovTot+Cov, NotCovTot+NotCov}
          end,
          {0, 0},
          lists:sort(cover:modules())),
    ok = report_coverage_percentage(SummaryFile, CT, NCT, 'TOTAL'),
    ok = file:close(SummaryFile),
    ok.

report_coverage_percentage(File, Cov, NotCov, Mod) ->
    io:fwrite(File, "~6.2f ~p~n",
              [if
                   Cov+NotCov > 0 -> 100.0*Cov/(Cov+NotCov);
                   true -> 100.0
               end,
               Mod]).

throw_on_error(E, Thunk) ->
    case Thunk() of
        {error, Reason} -> throw({E, Reason});
        {ok, Res}       -> Res;
        Res             -> Res
    end.

with_exit_handler(Handler, Thunk) ->
    try
        Thunk()
    catch
        exit:{R, _} when R =:= noproc; R =:= normal; R =:= shutdown ->
            Handler()
    end.

filter_exit_map(F, L) ->
    Ref = make_ref(),
    lists:filter(fun (R) -> R =/= Ref end,
                 [with_exit_handler(
                    fun () -> Ref end,
                    fun () -> F(I) end) || I <- L]).

with_user(Username, Thunk) ->
    fun () ->
            case mnesia:read({rabbit_user, Username}) of
                [] ->
                    mnesia:abort({no_such_user, Username});
                [_U] ->
                    Thunk()
            end
    end.

with_vhost(VHostPath, Thunk) ->
    fun () ->
            case mnesia:read({rabbit_vhost, VHostPath}) of
                [] ->
                    mnesia:abort({no_such_vhost, VHostPath});
                [_V] ->
                    Thunk()
            end
    end.

with_user_and_vhost(Username, VHostPath, Thunk) ->
    with_user(Username, with_vhost(VHostPath, Thunk)).


execute_mnesia_transaction(TxFun) ->
    %% Making this a sync_transaction allows us to use dirty_read
    %% elsewhere and get a consistent result even when that read
    %% executes on a different node.
    case mnesia:sync_transaction(TxFun) of
        {atomic,  Result} -> Result;
        {aborted, Reason} -> throw({error, Reason})
    end.

ensure_ok(ok, _) -> ok;
ensure_ok({error, Reason}, ErrorTag) -> throw({error, {ErrorTag, Reason}}).

makenode({Prefix, Suffix}) ->
    list_to_atom(lists:append([Prefix, "@", Suffix]));
makenode(NodeStr) ->
    makenode(nodeparts(NodeStr)).

nodeparts(Node) when is_atom(Node) ->
    nodeparts(atom_to_list(Node));
nodeparts(NodeStr) ->
    case lists:splitwith(fun (E) -> E =/= $@ end, NodeStr) of
        {Prefix, []}     -> {_, Suffix} = nodeparts(node()),
                            {Prefix, Suffix};
        {Prefix, Suffix} -> {Prefix, tl(Suffix)}
    end.

cookie_hash() ->
    base64:encode_to_string(erlang:md5(atom_to_list(erlang:get_cookie()))).

tcp_name(Prefix, IPAddress, Port)
  when is_atom(Prefix) andalso is_number(Port) ->
    list_to_atom(
      lists:flatten(
        io_lib:format("~w_~s:~w",
                      [Prefix, inet_parse:ntoa(IPAddress), Port]))).

intersperse(_, []) -> [];
intersperse(_, [E]) -> [E];
intersperse(Sep, [E|T]) -> [E, Sep | intersperse(Sep, T)].

%% This is a modified version of Luke Gorrie's pmap -
%% http://lukego.livejournal.com/6753.html - that doesn't care about
%% the order in which results are received.
upmap(F, L) ->
    Parent = self(),
    Ref = make_ref(),
    [receive {Ref, Result} -> Result end
     || _ <- [spawn(fun() -> Parent ! {Ref, F(X)} end) || X <- L]].

map_in_order(F, L) ->
    lists:reverse(
      lists:foldl(fun (E, Acc) -> [F(E) | Acc] end, [], L)).

%% For each entry in a table, execute a function in a transaction.
%% This is often far more efficient than wrapping a tx around the lot.
%%
%% We ignore entries that have been modified or removed.
table_foreach(F, TableName) ->
    lists:foreach(
      fun (E) -> execute_mnesia_transaction(
                   fun () -> case mnesia:match_object(TableName, E, read) of
                                 [] -> ok;
                                 _  -> F(E)
                             end
                   end)
      end, dirty_read_all(TableName)),
    ok.

dirty_read_all(TableName) ->
    mnesia:dirty_select(TableName, [{'$1',[],['$1']}]).

dirty_foreach_key(F, TableName) ->
    dirty_foreach_key1(F, TableName, mnesia:dirty_first(TableName)).

dirty_foreach_key1(_F, _TableName, '$end_of_table') ->
    ok;
dirty_foreach_key1(F, TableName, K) ->
    case catch mnesia:dirty_next(TableName, K) of
        {'EXIT', _} ->
            aborted;
        NextKey ->
            F(K),
            dirty_foreach_key1(F, TableName, NextKey)
    end.

dirty_dump_log(FileName) ->
    {ok, LH} = disk_log:open([{name, dirty_dump_log},
                              {mode, read_only},
                              {file, FileName}]),
    dirty_dump_log1(LH, disk_log:chunk(LH, start)),
    disk_log:close(LH).

dirty_dump_log1(_LH, eof) ->
    io:format("Done.~n");
dirty_dump_log1(LH, {K, Terms}) ->
    io:format("Chunk: ~p~n", [Terms]),
    dirty_dump_log1(LH, disk_log:chunk(LH, K));
dirty_dump_log1(LH, {K, Terms, BadBytes}) ->
    io:format("Bad Chunk, ~p: ~p~n", [BadBytes, Terms]),
    dirty_dump_log1(LH, disk_log:chunk(LH, K)).


read_term_file(File) -> file:consult(File).

write_term_file(File, Terms) ->
    file:write_file(File, list_to_binary([io_lib:format("~w.~n", [Term]) ||
                                             Term <- Terms])).

append_file(File, Suffix) ->
    case file:read_file_info(File) of
        {ok, FInfo}     -> append_file(File, FInfo#file_info.size, Suffix);
        {error, enoent} -> append_file(File, 0, Suffix);
        Error           -> Error
    end.

append_file(_, _, "") ->
    ok;
append_file(File, 0, Suffix) ->
    case file:open([File, Suffix], [append]) of
        {ok, Fd} -> file:close(Fd);
        Error    -> Error
    end;
append_file(File, _, Suffix) ->
    case file:read_file(File) of
        {ok, Data} -> file:write_file([File, Suffix], Data, [append]);
        Error      -> Error
    end.

ensure_parent_dirs_exist(Filename) ->
    case filelib:ensure_dir(Filename) of
        ok              -> ok;
        {error, Reason} -> 
            throw({error, {cannot_create_parent_dirs, Filename, Reason}})
    end.

format_stderr(Fmt, Args) ->
    case os:type() of
        {unix, _} ->
            Port = open_port({fd, 0, 2}, [out]),
            port_command(Port, io_lib:format(Fmt, Args)),
            port_close(Port);
        {win32, _} ->
            %% stderr on Windows is buffered and I can't figure out a
            %% way to trigger a fflush(stderr) in Erlang. So rather
            %% than risk losing output we write to stdout instead,
            %% which appears to be unbuffered.
            io:format(Fmt, Args)
    end,
    ok.

manage_applications(Iterate, Do, Undo, SkipError, ErrorTag, Apps) ->
    Iterate(fun (App, Acc) ->
                    case Do(App) of
                        ok -> [App | Acc];
                        {error, {SkipError, _}} -> Acc;
                        {error, Reason} ->
                            lists:foreach(Undo, Acc),
                            throw({error, {ErrorTag, App, Reason}})
                    end
            end, [], Apps),
    ok.

start_applications(Apps) ->
    manage_applications(fun lists:foldl/3,
                        fun application:start/1,
                        fun application:stop/1,
                        already_started,
                        cannot_start_application,
                        Apps).

stop_applications(Apps) ->
    manage_applications(fun lists:foldr/3,
                        fun application:stop/1,
                        fun application:start/1,
                        not_started,
                        cannot_stop_application,
                        Apps).

unfold(Fun, Init) ->
    unfold(Fun, [], Init).

unfold(Fun, Acc, Init) ->
    case Fun(Init) of
        {true, E, I} -> unfold(Fun, [E|Acc], I);
        false -> {Acc, Init}
    end.

ceil(N) ->
    T = trunc(N),
<<<<<<< HEAD
    case N == T of
        true  -> T;
        false -> 1 + T
    end.

%% Sorts a list of AMQP table fields as per the AMQP spec
sort_field_table(Arguments) ->
    lists:keysort(1, Arguments).
=======
    case N - T of
        0 -> N;
        _ -> 1 + T
    end.
>>>>>>> 72d55a5e
<|MERGE_RESOLUTION|>--- conflicted
+++ resolved
@@ -485,18 +485,7 @@
 
 ceil(N) ->
     T = trunc(N),
-<<<<<<< HEAD
     case N == T of
         true  -> T;
         false -> 1 + T
-    end.
-
-%% Sorts a list of AMQP table fields as per the AMQP spec
-sort_field_table(Arguments) ->
-    lists:keysort(1, Arguments).
-=======
-    case N - T of
-        0 -> N;
-        _ -> 1 + T
-    end.
->>>>>>> 72d55a5e
+    end.