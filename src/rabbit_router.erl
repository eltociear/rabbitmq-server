--- conflicted
+++ resolved
@@ -83,28 +83,18 @@
 
 %% TODO: Maybe this should be handled by a cursor instead.
 %% TODO: This causes a full scan for each entry with the same exchange
-match_bindings(Name, Match) ->
-<<<<<<< HEAD
-    Query = qlc:q([Destination ||
+match_bindings(XName, Match) ->
+    Query = qlc:q([DestinationName ||
                       #route{binding = Binding = #binding{
-                                         exchange_name = ExchangeName,
-                                         destination = Destination}} <-
+                                         exchange_name = XName1,
+                                         destination = DestinationName}} <-
                           mnesia:table(rabbit_route),
-                      ExchangeName == Name,
+                      XName == XName1,
                       Match(Binding)]),
     partition_destinations(mnesia:async_dirty(fun qlc:e/1, [Query])).
-=======
-    Query = qlc:q([QName || #route{binding = Binding = #binding{
-                                               exchange_name = XName,
-                                               queue_name = QName}} <-
-                                mnesia:table(rabbit_route),
-                            XName == Name,
-                            Match(Binding)]),
-    lookup_qpids(mnesia:async_dirty(fun qlc:e/1, [Query])).
->>>>>>> e73ea3af
 
-match_routing_key(Name, RoutingKey) ->
-    MatchHead = #route{binding = #binding{exchange_name = Name,
+match_routing_key(XName, RoutingKey) ->
+    MatchHead = #route{binding = #binding{exchange_name = XName,
                                           destination = '$1',
                                           key = RoutingKey,
                                           _ = '_'}},
