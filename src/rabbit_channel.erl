--- conflicted
+++ resolved
@@ -400,7 +400,6 @@
 check_read_permitted(Resource, #ch{username = Username}) ->
     check_resource_access(Username, Resource, read).
 
-<<<<<<< HEAD
 check_user_id_header(#'P_basic'{user_id = undefined}, _) ->
     ok;
 check_user_id_header(#'P_basic'{user_id = User}, #ch{username = User}) ->
@@ -409,14 +408,13 @@
     rabbit_misc:protocol_error(
       precondition_failed, "user_id property set to '~s' but "
       "authenticated user was '~s'", [Claimed, Actual]).
-=======
+
 check_internal_exchange(#exchange{name = Name, internal = true}) ->
     rabbit_misc:protocol_error(access_refused,
                                "cannot publish to internal ~s",
                                [rabbit_misc:rs(Name)]);
 check_internal_exchange(_) ->
     ok.
->>>>>>> 7842327c
 
 expand_queue_name_shortcut(<<>>, #ch{most_recently_declared_queue = <<>>}) ->
     rabbit_misc:protocol_error(
