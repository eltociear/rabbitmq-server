--- conflicted
+++ resolved
@@ -486,16 +486,10 @@
                        [{monitor, node, Node}]
                end ++ Effects1,
     %% TODO: should we run a checkout here?
-<<<<<<< HEAD
-    {State#state{consumers = Cons, enqueuers = Enqs, waiting_consumers = WaitingConsumers1}, ok, Effects2};
-apply(_, {down, Pid, _Info}, #state{consumers         = Cons0,
-                                    enqueuers         = Enqs0} = State0) ->
-=======
     {State#state{consumers = Cons, enqueuers = Enqs,
-                 waiting_consumers = WaitingConsumers}, ok, Effects};
+                 waiting_consumers = WaitingConsumers}, ok, Effects2};
 apply(_, {down, Pid, _Info}, #state{consumers = Cons0,
                                     enqueuers = Enqs0} = State0) ->
->>>>>>> 365cfd05
     % Remove any enqueuer for the same pid and enqueue any pending messages
     % This should be ok as we won't see any more enqueues from this pid
     State1 = case maps:take(Pid, Enqs0) of
@@ -522,29 +516,8 @@
     %% If we have suspected any processes of being
     %% down we should now re-issue the monitors for them to detect if they're
     %% actually down or not
-<<<<<<< HEAD
-    Cons = maps:fold(fun({_, P}, #consumer{suspected_down = true}, Acc)
-                           when node(P) =:= Node ->
-                             [P | Acc];
-                        (_, _, Acc) -> Acc
-                     end, [], Cons0),
-    Enqs = maps:fold(fun(P, #enqueuer{suspected_down = true}, Acc)
-                           when node(P) =:= Node ->
-                             [P | Acc];
-                        (_, _, Acc) -> Acc
-                     end, [], Enqs0),
-    WaitingConsumers = lists:foldl(fun({{_, P}, #consumer{suspected_down = true}}, Acc)
-                                           when node(P) =:= Node ->
-                                               [P | Acc];
-                                      (_, Acc) -> Acc
-                                   end, [], WaitingConsumers0),
-
-    % FIXME deduplicate the list of PID to monitor (some consumers can share the same channel)
-    Monitors = [{monitor, process, P} || P <- Cons ++ Enqs ++ WaitingConsumers],
-=======
     Monitors = [{monitor, process, P}
                 || P <- suspected_pids_for(Node, State0)],
->>>>>>> 365cfd05
 
     % un-suspect waiting consumers when necessary
     WaitingConsumers = maybe_mark_suspect_waiting_consumers(Node, State0,
@@ -574,7 +547,6 @@
 apply(_, #update_config{config = Conf}, State) ->
     {update_config(Conf, State), ok}.
 
-<<<<<<< HEAD
 consumer_active_flag_update_function(#state{consumer_strategy = default}) ->
     fun(State, ConsumerId, Consumer, Active, Effects) ->
         consumer_update_active_effects(State, ConsumerId, Consumer, Active, Effects)
@@ -584,11 +556,8 @@
         Effects
     end.
 
-maybe_deal_with_waiting_consumers_when_channel_goes_down(_Pid, #state{consumer_strategy = default} = State) ->
-=======
 handle_waiting_consumer_down(_Pid,
                              #state{consumer_strategy = default} = State) ->
->>>>>>> 365cfd05
     {[], State};
 handle_waiting_consumer_down(_Pid,
                              #state{consumer_strategy = single_active,
@@ -613,13 +582,6 @@
 maybe_mark_suspect_waiting_consumers(_Node, #state{consumer_strategy = default},
                                      _Suspected) ->
     [];
-<<<<<<< HEAD
-maybe_mark_suspect_waiting_consumers(_Node, #state{consumer_strategy = single_active,
-                                                   waiting_consumers = []}, _Suspected) ->
-    [];
-maybe_mark_suspect_waiting_consumers(Node, #state{consumer_strategy = single_active,
-                                                  waiting_consumers = WaitingConsumers}, Suspected) ->
-=======
 maybe_mark_suspect_waiting_consumers(_Node,
                                      #state{consumer_strategy = single_active,
                                             waiting_consumers = []},
@@ -629,7 +591,6 @@
                                      #state{consumer_strategy = single_active,
                                             waiting_consumers = WaitingConsumers},
                                      Suspected) ->
->>>>>>> 365cfd05
     [begin
          case node(P) of
              Node ->
@@ -881,14 +842,6 @@
             [{NewActiveConsumerId, NewActiveConsumer}
              | RemainingWaitingConsumers] = WaitingConsumers0,
             #state{service_queue = ServiceQueue} = State0,
-<<<<<<< HEAD
-            ServiceQueue1 = maybe_queue_consumer(NewActiveConsumerId, NewActiveConsumer, ServiceQueue),
-            State1 = State0#state{consumers = #{NewActiveConsumerId => NewActiveConsumer},
-                                  service_queue = ServiceQueue1,
-                                  waiting_consumers = RemainingWaitingConsumers},
-            Effects1 = consumer_update_active_effects(State1, NewActiveConsumerId, NewActiveConsumer, true, Effects),
-            {Effects1, State1};
-=======
             ServiceQueue1 = maybe_queue_consumer(NewActiveConsumerId,
                                                  NewActiveConsumer,
                                                  ServiceQueue),
@@ -896,9 +849,9 @@
                                                NewActiveConsumer},
                                  service_queue = ServiceQueue1,
                                  waiting_consumers = RemainingWaitingConsumers},
-            add_consumer_promotion_effect(State, NewActiveConsumerId,
-                                          NewActiveConsumer, Effects1);
->>>>>>> 365cfd05
+            Effects2 = consumer_update_active_effects(State, NewActiveConsumerId,
+                                                      NewActiveConsumer, true, Effects1),
+            {State, Effects2};
         error ->
             % The cancelled consumer is not the active one
             % Just remove it from idle_consumers
@@ -910,26 +863,17 @@
             {State0#state{waiting_consumers = WaitingConsumers}, Effects}
     end.
 
-<<<<<<< HEAD
 consumer_update_active_effects(#state{queue_resource = QName },
-                               ConsumerId, #consumer{meta = Meta}, Active, Effects) ->
-    [{mod_call, rabbit_quorum_queue, update_consumer_handler,
-        [QName, ConsumerId, false, maps:get(ack, Meta, undefined),
-         maps:get(prefetch, Meta, undefined), Active, maps:get(args, Meta, [])]} | Effects].
-=======
-add_consumer_promotion_effect(#state{consumer_strategy = single_active,
-                                     queue_resource = QName} = State,
-                              ConsumerId, #consumer{meta = Meta},
-                              Effects) ->
+                               ConsumerId, #consumer{meta = Meta}, Active,
+                               Effects) ->
     Ack = maps:get(ack, Meta, undefined),
     Prefetch = maps:get(prefetch, Meta, undefined),
     Args = maps:get(args, Meta, []),
-    {State, [{mod_call,
-              rabbit_quorum_queue,
-              update_consumer_handler,
-              [QName, ConsumerId, false, Ack, Prefetch, true, Args]}
-             | Effects]}.
->>>>>>> 365cfd05
+    [{mod_call,
+      rabbit_quorum_queue,
+      update_consumer_handler,
+      [QName, ConsumerId, false, Ack, Prefetch, Active, Args]}
+      | Effects].
 
 cancel_consumer0(ConsumerId,
                 #state{consumers = C0} = S0, Effects0) ->
